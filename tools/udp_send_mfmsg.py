--- conflicted
+++ resolved
@@ -25,12 +25,6 @@
     node,port = argv[1].split(':')
     portint = int(port)
     count = 1
-<<<<<<< HEAD
-    if len(argv) == 3: count = int(argv[2])
-
-    print('node:port=%s:%d, count=%d'%(node,int(port),count))
-
-=======
     text = ""
     sleep_time = 0
 
@@ -40,8 +34,7 @@
         text  = f.read()
     if len(argv) >= 5: sleep_time = float(argv[4]) / 1000
 
-    print "Sending %d test messages" % ( count )
->>>>>>> 70d73231
+    print('node:port=%s:%d, count=%d'%(node,portint,count))
     for ii  in range(0, count):
         sev = randrange(0,15)
         buf='MF: 01-Jan-1970 01:01:01'
@@ -65,12 +58,8 @@
         buf+="|This is the ARTDAQ UDP test string.\n\t It contains exactly 111 characters, making for a total size of 113 bytes."
         buf+=text
         s = socket.socket( socket.AF_INET, socket.SOCK_DGRAM )
-<<<<<<< HEAD
-        s.sendto( buf.encode('utf-8'), (node,int(port)) )
-=======
-        s.sendto( buf, (node,portint) )
+        s.sendto( buf.encode('uft-8'), (node,portint) )
         time.sleep(sleep_time)
->>>>>>> 70d73231
     pass
 
 
