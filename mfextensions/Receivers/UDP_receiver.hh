--- conflicted
+++ resolved
@@ -34,11 +34,7 @@
 	/// </summary>
 	/// <param name="input">String to parse</param>
 	/// <returns>qt_mf_msg object containing message data</returns>
-<<<<<<< HEAD
-	qt_mf_msg read_msg(std::string const& input);
-=======
-	msg_ptr_t read_msg(std::string input);
->>>>>>> 70d73231
+	msg_ptr_t read_msg(std::string const& input);
 
 	/// <summary>
 	/// Run simple validation tests on message
