#ifndef MFVIEWER_RECEIVERS_UDP_RECEIVER_HH
#define MFVIEWER_RECEIVERS_UDP_RECEIVER_HH

#include "mfextensions/Receivers/MVReceiver.hh"

#include "messagefacility/MessageLogger/MessageLogger.h"

namespace mfviewer {
/// <summary>
/// Receive messages through a UDP socket. Expects the syslog format provided by UDP_mfPlugin (ELUDP)
/// </summary>
<<<<<<< HEAD
class UDPReceiver : public MVReceiver {
  Q_OBJECT
 public:
  /// <summary>
  /// UDPReceiver Constructor
  /// </summary>
  /// <param name="pset">ParameterSet to use to configure the receiver</param>
  explicit UDPReceiver(fhicl::ParameterSet pset);

  /// <summary>
  /// Destructor -- Close socket
  /// </summary>
  virtual ~UDPReceiver();

  /// <summary>
  /// Receiver method. Receive messages and emit NewMessage signal
  /// </summary>
  void run() override;

  /// <summary>
  /// Parse incoming message
  /// </summary>
  /// <param name="input">String to parse</param>
  /// <returns>qt_mf_msg object containing message data</returns>
  qt_mf_msg read_msg(std::string input);

  /// <summary>
  /// Run simple validation tests on message
  /// </summary>
  /// <param name="input">String to validate</param>
  /// <returns>True if message contains "MF" marker and at least one "|" delimeter</returns>
  static bool validate_packet(std::string input);

 private:
  void setupMessageListener_();

  int message_port_;
  std::string message_addr_;
  bool multicast_enable_;
  std::string multicast_out_addr_;
  int message_socket_;

  std::list<std::string> tokenize_(std::string const& input);
=======
class UDPReceiver : public MVReceiver
{
	Q_OBJECT
public:
	/// <summary>
	/// UDPReceiver Constructor
	/// </summary>
	/// <param name="pset">ParameterSet to use to configure the receiver</param>
	explicit UDPReceiver(fhicl::ParameterSet pset);

	/// <summary>
	/// Destructor -- Close socket
	/// </summary>
	virtual ~UDPReceiver();

	/// <summary>
	/// Receiver method. Receive messages and emit NewMessage signal
	/// </summary>
	void run() override;

	/// <summary>
	/// Parse incoming message
	/// </summary>
	/// <param name="input">String to parse</param>
	/// <returns>qt_mf_msg object containing message data</returns>
	qt_mf_msg read_msg(std::string input);

	/// <summary>
	/// Run simple validation tests on message
	/// </summary>
	/// <param name="input">String to validate</param>
	/// <returns>True if message contains "MF" marker and at least one "|" delimeter</returns>
	static bool validate_packet(std::string input);

private:
	void setupMessageListener_();

	int message_port_;
	std::string message_addr_;
	bool multicast_enable_;
	std::string multicast_out_addr_;
	int message_socket_;

	boost::regex timestamp_regex_;
	boost::regex file_line_regex_;
>>>>>>> 76b4d97f
};
}  // namespace mfviewer

#endif<|MERGE_RESOLUTION|>--- conflicted
+++ resolved
@@ -9,51 +9,6 @@
 /// <summary>
 /// Receive messages through a UDP socket. Expects the syslog format provided by UDP_mfPlugin (ELUDP)
 /// </summary>
-<<<<<<< HEAD
-class UDPReceiver : public MVReceiver {
-  Q_OBJECT
- public:
-  /// <summary>
-  /// UDPReceiver Constructor
-  /// </summary>
-  /// <param name="pset">ParameterSet to use to configure the receiver</param>
-  explicit UDPReceiver(fhicl::ParameterSet pset);
-
-  /// <summary>
-  /// Destructor -- Close socket
-  /// </summary>
-  virtual ~UDPReceiver();
-
-  /// <summary>
-  /// Receiver method. Receive messages and emit NewMessage signal
-  /// </summary>
-  void run() override;
-
-  /// <summary>
-  /// Parse incoming message
-  /// </summary>
-  /// <param name="input">String to parse</param>
-  /// <returns>qt_mf_msg object containing message data</returns>
-  qt_mf_msg read_msg(std::string input);
-
-  /// <summary>
-  /// Run simple validation tests on message
-  /// </summary>
-  /// <param name="input">String to validate</param>
-  /// <returns>True if message contains "MF" marker and at least one "|" delimeter</returns>
-  static bool validate_packet(std::string input);
-
- private:
-  void setupMessageListener_();
-
-  int message_port_;
-  std::string message_addr_;
-  bool multicast_enable_;
-  std::string multicast_out_addr_;
-  int message_socket_;
-
-  std::list<std::string> tokenize_(std::string const& input);
-=======
 class UDPReceiver : public MVReceiver
 {
 	Q_OBJECT
@@ -97,9 +52,7 @@
 	std::string multicast_out_addr_;
 	int message_socket_;
 
-	boost::regex timestamp_regex_;
-	boost::regex file_line_regex_;
->>>>>>> 76b4d97f
+	std::list<std::string> tokenize_(std::string const& input);
 };
 }  // namespace mfviewer
 
