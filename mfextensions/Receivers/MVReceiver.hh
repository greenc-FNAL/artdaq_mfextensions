--- conflicted
+++ resolved
@@ -46,17 +46,13 @@
 	/// process it.
 	/// </summary>
 	/// <param name="msg">Received message</param>
-<<<<<<< HEAD
-	void NewMessage(qt_mf_msg const& msg);
+	void NewMessage(msg_ptr_t const& msg);
 
 private:
 	MVReceiver(MVReceiver const&) = delete;
 	MVReceiver(MVReceiver&&) = delete;
 	MVReceiver& operator=(MVReceiver const&) = delete;
 	MVReceiver& operator=(MVReceiver&&) = delete;
-=======
-	void NewMessage(msg_ptr_t const&);
->>>>>>> 70d73231
 };
 }  // namespace mfviewer
 
