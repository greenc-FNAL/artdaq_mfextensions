#define TRACE_NAME "UDP_Receiver"

#include "mfextensions/Receivers/UDP_receiver.hh"
#include <sys/poll.h>
#include <sstream>
#include "messagefacility/Utilities/ELseverityLevel.h"
#include "mfextensions/Receivers/ReceiverMacros.hh"
#include "mfextensions/Receivers/detail/TCPConnect.hh"

mfviewer::UDPReceiver::UDPReceiver(fhicl::ParameterSet pset)
<<<<<<< HEAD
    : MVReceiver(pset), message_port_(pset.get<int>("port", 5140)), message_addr_(pset.get<std::string>("message_address", "227.128.12.27")), multicast_enable_(pset.get<bool>("multicast_enable", false)), multicast_out_addr_(pset.get<std::string>("multicast_interface_ip", "0.0.0.0")), message_socket_(-1)
{
  TLOG(TLVL_TRACE) << "UDPReceiver Constructor";
=======
    : MVReceiver(pset), message_port_(pset.get<int>("port", 5140)), message_addr_(pset.get<std::string>("message_address", "227.128.12.27")), multicast_enable_(pset.get<bool>("multicast_enable", false)), multicast_out_addr_(pset.get<std::string>("multicast_interface_ip", "0.0.0.0")), message_socket_(-1), timestamp_regex_("(\\d{2}-[^-]*-\\d{4}\\s\\d{2}:\\d{2}:\\d{2})"), file_line_regex_("^\\s*([^:]*\\.[^:]{1,3}):(\\d+)(.*)")
{
	TLOG(TLVL_TRACE) << "UDPReceiver Constructor";
>>>>>>> 76b4d97f
}

void mfviewer::UDPReceiver::setupMessageListener_()
{
<<<<<<< HEAD
  TLOG(TLVL_INFO) << "Setting up message listen socket, address=" << message_addr_ << ":" << message_port_;
  message_socket_ = socket(AF_INET, SOCK_DGRAM, IPPROTO_UDP);
	if (message_socket_ < 0)
	{
    TLOG(TLVL_ERROR) << "Error creating socket for receiving messages! err=" << strerror(errno);
    exit(1);
  }

  struct sockaddr_in si_me_request;

  int yes = 1;
	if (setsockopt(message_socket_, SOL_SOCKET, SO_REUSEADDR, &yes, sizeof(yes)) < 0)
	{
    TLOG(TLVL_ERROR) << "Unable to enable port reuse on message socket, err=" << strerror(errno);
    exit(1);
  }
  memset(&si_me_request, 0, sizeof(si_me_request));
  si_me_request.sin_family = AF_INET;
  si_me_request.sin_port = htons(message_port_);
  si_me_request.sin_addr.s_addr = htonl(INADDR_ANY);
	if (bind(message_socket_, (struct sockaddr*)&si_me_request, sizeof(si_me_request)) == -1)
	{
    TLOG(TLVL_ERROR) << "Cannot bind message socket to port " << message_port_ << ", err=" << strerror(errno);
    exit(1);
  }

	if (message_addr_ != "localhost" && multicast_enable_)
	{
    struct ip_mreq mreq;
    int sts = ResolveHost(message_addr_.c_str(), mreq.imr_multiaddr);
		if (sts == -1)
		{
      TLOG(TLVL_ERROR) << "Unable to resolve multicast message address, err=" << strerror(errno);
      exit(1);
    }
    sts = GetInterfaceForNetwork(multicast_out_addr_.c_str(), mreq.imr_interface);
		if (sts == -1)
		{
      TLOG(TLVL_ERROR) << "Unable to resolve hostname for " << multicast_out_addr_;
      exit(1);
    }
		if (setsockopt(message_socket_, IPPROTO_IP, IP_ADD_MEMBERSHIP, &mreq, sizeof(mreq)) < 0)
		{
      TLOG(TLVL_ERROR) << "Unable to join multicast group, err=" << strerror(errno);
      exit(1);
    }
  }
  TLOG(TLVL_INFO) << "Done setting up message receive socket";
=======
	TLOG(TLVL_INFO) << "Setting up message listen socket, address=" << message_addr_ << ":" << message_port_;
	message_socket_ = socket(AF_INET, SOCK_DGRAM, IPPROTO_UDP);
	if (message_socket_ < 0)
	{
		TLOG(TLVL_ERROR) << "Error creating socket for receiving messages! err=" << strerror(errno);
		exit(1);
	}

	struct sockaddr_in si_me_request;

	int yes = 1;
	if (setsockopt(message_socket_, SOL_SOCKET, SO_REUSEADDR, &yes, sizeof(yes)) < 0)
	{
		TLOG(TLVL_ERROR) << "Unable to enable port reuse on message socket, err=" << strerror(errno);
		exit(1);
	}
	memset(&si_me_request, 0, sizeof(si_me_request));
	si_me_request.sin_family = AF_INET;
	si_me_request.sin_port = htons(message_port_);
	si_me_request.sin_addr.s_addr = htonl(INADDR_ANY);
	if (bind(message_socket_, (struct sockaddr*)&si_me_request, sizeof(si_me_request)) == -1)
	{
		TLOG(TLVL_ERROR) << "Cannot bind message socket to port " << message_port_ << ", err=" << strerror(errno);
		exit(1);
	}

	if (message_addr_ != "localhost" && multicast_enable_)
	{
		struct ip_mreq mreq;
		int sts = ResolveHost(message_addr_.c_str(), mreq.imr_multiaddr);
		if (sts == -1)
		{
			TLOG(TLVL_ERROR) << "Unable to resolve multicast message address, err=" << strerror(errno);
			exit(1);
		}
		sts = GetInterfaceForNetwork(multicast_out_addr_.c_str(), mreq.imr_interface);
		if (sts == -1)
		{
			TLOG(TLVL_ERROR) << "Unable to resolve hostname for " << multicast_out_addr_;
			exit(1);
		}
		if (setsockopt(message_socket_, IPPROTO_IP, IP_ADD_MEMBERSHIP, &mreq, sizeof(mreq)) < 0)
		{
			TLOG(TLVL_ERROR) << "Unable to join multicast group, err=" << strerror(errno);
			exit(1);
		}
	}
	TLOG(TLVL_INFO) << "Done setting up message receive socket";
>>>>>>> 76b4d97f
}

mfviewer::UDPReceiver::~UDPReceiver()
{
<<<<<<< HEAD
  TLOG(TLVL_DEBUG) << "Closing message receive socket";
  close(message_socket_);
  message_socket_ = -1;
=======
	TLOG(TLVL_DEBUG) << "Closing message receive socket";
	close(message_socket_);
	message_socket_ = -1;
>>>>>>> 76b4d97f
}

void mfviewer::UDPReceiver::run()
{
	while (!stopRequested_)
	{
<<<<<<< HEAD
    if (message_socket_ == -1) setupMessageListener_();

    int ms_to_wait = 10;
    struct pollfd ufds[1];
    ufds[0].fd = message_socket_;
    ufds[0].events = POLLIN | POLLPRI | POLLERR;
    int rv = poll(ufds, 1, ms_to_wait);

    // Continue loop if no message received or message does not have correct event ID
=======
		if (message_socket_ == -1) setupMessageListener_();

		int ms_to_wait = 10;
		struct pollfd ufds[1];
		ufds[0].fd = message_socket_;
		ufds[0].events = POLLIN | POLLPRI | POLLERR;
		int rv = poll(ufds, 1, ms_to_wait);

		// Continue loop if no message received or message does not have correct event ID
>>>>>>> 76b4d97f
		if (rv <= 0 || (ufds[0].revents != POLLIN && ufds[0].revents != POLLPRI))
		{
			if (rv == 1 && (ufds[0].revents & (POLLNVAL | POLLERR | POLLHUP)))
			{
<<<<<<< HEAD
        close(message_socket_);
        message_socket_ = -1;
      }
			if (stopRequested_)
			{
        break;
      }
      continue;
    }

    char buffer[TRACE_STREAMER_MSGMAX + 1];
    auto packetSize = read(message_socket_, &buffer, TRACE_STREAMER_MSGMAX);
		if (packetSize < 0)
		{
      TLOG(TLVL_ERROR) << "Error receiving message, errno=" << errno << " (" << strerror(errno) << ")";
		}
		else
		{
      TLOG(TLVL_TRACE) << "Recieved message; validating...(packetSize=" << packetSize << ")";
      std::string message(buffer, buffer + packetSize);
			if (validate_packet(message))
			{
        TLOG(TLVL_TRACE) << "Valid UDP Message received! Sending to GUI!";
        emit NewMessage(read_msg(message));
      }
    }
  }
  TLOG(TLVL_INFO) << "UDPReceiver shutting down!";
}

std::list<std::string> mfviewer::UDPReceiver::tokenize_(std::string const& input)
{
	size_t pos = 0;
	std::list<std::string> output;

	while (pos != std::string::npos && pos < input.size())
	{
		auto newpos = input.find('|', pos);
		if (newpos != std::string::npos)
		{
			output.emplace_back(input, pos, newpos - pos);
			//TLOG(TLVL_TRACE) << "tokenize_: " << output.back();
			pos = newpos + 1;
		}
		else
		{
			output.emplace_back(input, pos);
			//TLOG(TLVL_TRACE) << "tokenize_: " << output.back();
			pos = newpos;
		}
	}
	return output;
}
qt_mf_msg mfviewer::UDPReceiver::read_msg(std::string input)
{
  std::string hostname, category, application, message, hostaddr, file, line, module, eventID;
  mf::ELseverityLevel sev;
  timeval tv = {0, 0};
  int pid = 0;
  int seqNum = 0;

  TLOG(TLVL_TRACE) << "Recieved MF/Syslog message with contents: " << input;

	auto tokens = tokenize_(input);
	auto it = tokens.begin();

	if (it != tokens.end())
	{
		bool timestamp_found = false;
		struct tm tm;
		time_t t;
		while (it != tokens.end() && !timestamp_found)
		{
			std::string thisString = *it;
			while (thisString.size() > 0 && !timestamp_found)
			{
				auto pos = thisString.find_first_of("0123456789");
				if (pos != std::string::npos)
				{
					thisString = thisString.erase(0, pos);
					//TLOG(TLVL_TRACE) << "thisString: " << thisString;

					if (strptime(thisString.c_str(), "%d-%b-%Y %H:%M:%S", &tm) != NULL)
					{
						timestamp_found = true;
						break;
					}

					if (thisString.size() > 0)
						thisString = thisString.erase(0, 1);
				}
			}
    ++it;
  }

    tm.tm_isdst = -1;
    t = mktime(&tm);
    tv.tv_sec = t;
    tv.tv_usec = 0;

    auto prevIt = it;
=======
				close(message_socket_);
				message_socket_ = -1;
			}
			if (stopRequested_)
			{
				break;
			}
			continue;
		}

		char buffer[TRACE_STREAMER_MSGMAX + 1];
		auto packetSize = read(message_socket_, &buffer, TRACE_STREAMER_MSGMAX);
		if (packetSize < 0)
		{
			TLOG(TLVL_ERROR) << "Error receiving message, errno=" << errno << " (" << strerror(errno) << ")";
		}
		else
		{
			TLOG(TLVL_TRACE) << "Recieved message; validating...(packetSize=" << packetSize << ")";
			std::string message(buffer, buffer + packetSize);
			if (validate_packet(message))
			{
				TLOG(TLVL_TRACE) << "Valid UDP Message received! Sending to GUI!";
				emit NewMessage(read_msg(message));
			}
		}
	}
	TLOG(TLVL_INFO) << "UDPReceiver shutting down!";
}

qt_mf_msg mfviewer::UDPReceiver::read_msg(std::string input)
{
	std::string hostname, category, application, message, hostaddr, file, line, module, eventID;
	mf::ELseverityLevel sev;
	timeval tv = {0, 0};
	int pid = 0;
	int seqNum = 0;

	TLOG(TLVL_TRACE) << "Recieved MF/Syslog message with contents: " << input;

	boost::char_separator<char> sep("|", "", boost::keep_empty_tokens);
	typedef boost::tokenizer<boost::char_separator<char>> tokenizer;
	tokenizer tokens(input, sep);
	tokenizer::iterator it = tokens.begin();

	// There may be syslog garbage in the first token before the timestamp...
	boost::smatch res;
	while (it != tokens.end() && !boost::regex_search(*it, res, timestamp_regex_))
	{
		++it;
	}

	if (it != tokens.end())
	{
		struct tm tm;
		time_t t;
		std::string value(res[1].first, res[1].second);
		strptime(value.c_str(), "%d-%b-%Y %H:%M:%S", &tm);
		tm.tm_isdst = -1;
		t = mktime(&tm);
		tv.tv_sec = t;
		tv.tv_usec = 0;

		auto prevIt = it;
>>>>>>> 76b4d97f
		try
		{
			if (it != tokens.end() && ++it != tokens.end() /* Advances it */)
			{
<<<<<<< HEAD
        seqNum = std::stoi(*it);
      }
		}
		catch (const std::invalid_argument& e)
		{
      it = prevIt;
    }
		if (it != tokens.end() && ++it != tokens.end() /* Advances it */)
		{
      hostname = *it;
    }
		if (it != tokens.end() && ++it != tokens.end() /* Advances it */)
		{
      hostaddr = *it;
    }
		if (it != tokens.end() && ++it != tokens.end() /* Advances it */)
		{
      sev = mf::ELseverityLevel(*it);
    }
		if (it != tokens.end() && ++it != tokens.end() /* Advances it */)
		{
      category = *it;
    }
		if (it != tokens.end() && ++it != tokens.end() /* Advances it */)
		{
      application = *it;
    }
    prevIt = it;
=======
				seqNum = std::stoi(*it);
			}
		}
		catch (const std::invalid_argument& e)
		{
			it = prevIt;
		}
		if (it != tokens.end() && ++it != tokens.end() /* Advances it */)
		{
			hostname = *it;
		}
		if (it != tokens.end() && ++it != tokens.end() /* Advances it */)
		{
			hostaddr = *it;
		}
		if (it != tokens.end() && ++it != tokens.end() /* Advances it */)
		{
			sev = mf::ELseverityLevel(*it);
		}
		if (it != tokens.end() && ++it != tokens.end() /* Advances it */)
		{
			category = *it;
		}
		if (it != tokens.end() && ++it != tokens.end() /* Advances it */)
		{
			application = *it;
		}
		prevIt = it;
>>>>>>> 76b4d97f
		try
		{
			if (it != tokens.end() && ++it != tokens.end() /* Advances it */)
			{
<<<<<<< HEAD
        pid = std::stol(*it);
      }
		}
		catch (const std::invalid_argument& e)
		{
      it = prevIt;
    }
		if (it != tokens.end() && ++it != tokens.end() /* Advances it */)
		{
      eventID = *it;
    }
		if (it != tokens.end() && ++it != tokens.end() /* Advances it */)
		{
      module = *it;
    }
		if (it != tokens.end() && ++it != tokens.end() /* Advances it */)
		{
      file = *it;
    }
		if (it != tokens.end() && ++it != tokens.end() /* Advances it */)
		{
      line = *it;
    }
    std::ostringstream oss;
    bool first = true;
=======
				pid = std::stol(*it);
			}
		}
		catch (const std::invalid_argument& e)
		{
			it = prevIt;
		}
		if (it != tokens.end() && ++it != tokens.end() /* Advances it */)
		{
			eventID = *it;
		}
		if (it != tokens.end() && ++it != tokens.end() /* Advances it */)
		{
			module = *it;
		}
		if (it != tokens.end() && ++it != tokens.end() /* Advances it */)
		{
			file = *it;
		}
		if (it != tokens.end() && ++it != tokens.end() /* Advances it */)
		{
			line = *it;
		}
		std::ostringstream oss;
		bool first = true;
>>>>>>> 76b4d97f
		while (it != tokens.end() && ++it != tokens.end() /* Advances it */)
		{
			if (!first)
			{
<<<<<<< HEAD
        oss << "|";
			}
			else
			{
        first = false;
      }
      oss << *it;
    }
    TLOG(TLVL_TRACE) << "Message content: " << oss.str();
    message = oss.str();
  }

  qt_mf_msg msg(hostname, category, application, pid, tv);
  msg.setSeverity(sev);
  msg.setMessage("UDPMessage", seqNum, message);
  msg.setHostAddr(hostaddr);
  msg.setFileName(file);
  msg.setLineNumber(line);
  msg.setModule(module);
  msg.setEventID(eventID);
  msg.updateText();

  return msg;
=======
				oss << "|";
			}
			else
			{
				first = false;
			}
			oss << *it;
		}
		TLOG(TLVL_TRACE) << "Message content: " << oss.str();
		message = oss.str();
	}

	qt_mf_msg msg(hostname, category, application, pid, tv);
	msg.setSeverity(sev);
	msg.setMessage("UDPMessage", seqNum, message);
	msg.setHostAddr(hostaddr);
	msg.setFileName(file);
	msg.setLineNumber(line);
	msg.setModule(module);
	msg.setEventID(eventID);
	msg.updateText();

	return msg;
>>>>>>> 76b4d97f
}

bool mfviewer::UDPReceiver::validate_packet(std::string input)
{
<<<<<<< HEAD
  // Run some checks on the input packet
	if (input.find("MF") == std::string::npos)
	{
    TLOG(TLVL_WARNING) << "Failed to find \"MF\" in message: " << input;
    return false;
  }
	if (input.find("|") == std::string::npos)
	{
    TLOG(TLVL_WARNING) << "Failed to find | separator character in message: " << input;
    return false;
  }
  return true;
=======
	// Run some checks on the input packet
	if (input.find("MF") == std::string::npos)
	{
		TLOG(TLVL_WARNING) << "Failed to find \"MF\" in message: " << input;
		return false;
	}
	if (input.find("|") == std::string::npos)
	{
		TLOG(TLVL_WARNING) << "Failed to find | separator character in message: " << input;
		return false;
	}
	return true;
>>>>>>> 76b4d97f
}

#include "moc_UDP_receiver.cpp"

DEFINE_MFVIEWER_RECEIVER(mfviewer::UDPReceiver)<|MERGE_RESOLUTION|>--- conflicted
+++ resolved
@@ -8,69 +8,13 @@
 #include "mfextensions/Receivers/detail/TCPConnect.hh"
 
 mfviewer::UDPReceiver::UDPReceiver(fhicl::ParameterSet pset)
-<<<<<<< HEAD
     : MVReceiver(pset), message_port_(pset.get<int>("port", 5140)), message_addr_(pset.get<std::string>("message_address", "227.128.12.27")), multicast_enable_(pset.get<bool>("multicast_enable", false)), multicast_out_addr_(pset.get<std::string>("multicast_interface_ip", "0.0.0.0")), message_socket_(-1)
 {
-  TLOG(TLVL_TRACE) << "UDPReceiver Constructor";
-=======
-    : MVReceiver(pset), message_port_(pset.get<int>("port", 5140)), message_addr_(pset.get<std::string>("message_address", "227.128.12.27")), multicast_enable_(pset.get<bool>("multicast_enable", false)), multicast_out_addr_(pset.get<std::string>("multicast_interface_ip", "0.0.0.0")), message_socket_(-1), timestamp_regex_("(\\d{2}-[^-]*-\\d{4}\\s\\d{2}:\\d{2}:\\d{2})"), file_line_regex_("^\\s*([^:]*\\.[^:]{1,3}):(\\d+)(.*)")
-{
 	TLOG(TLVL_TRACE) << "UDPReceiver Constructor";
->>>>>>> 76b4d97f
 }
 
 void mfviewer::UDPReceiver::setupMessageListener_()
 {
-<<<<<<< HEAD
-  TLOG(TLVL_INFO) << "Setting up message listen socket, address=" << message_addr_ << ":" << message_port_;
-  message_socket_ = socket(AF_INET, SOCK_DGRAM, IPPROTO_UDP);
-	if (message_socket_ < 0)
-	{
-    TLOG(TLVL_ERROR) << "Error creating socket for receiving messages! err=" << strerror(errno);
-    exit(1);
-  }
-
-  struct sockaddr_in si_me_request;
-
-  int yes = 1;
-	if (setsockopt(message_socket_, SOL_SOCKET, SO_REUSEADDR, &yes, sizeof(yes)) < 0)
-	{
-    TLOG(TLVL_ERROR) << "Unable to enable port reuse on message socket, err=" << strerror(errno);
-    exit(1);
-  }
-  memset(&si_me_request, 0, sizeof(si_me_request));
-  si_me_request.sin_family = AF_INET;
-  si_me_request.sin_port = htons(message_port_);
-  si_me_request.sin_addr.s_addr = htonl(INADDR_ANY);
-	if (bind(message_socket_, (struct sockaddr*)&si_me_request, sizeof(si_me_request)) == -1)
-	{
-    TLOG(TLVL_ERROR) << "Cannot bind message socket to port " << message_port_ << ", err=" << strerror(errno);
-    exit(1);
-  }
-
-	if (message_addr_ != "localhost" && multicast_enable_)
-	{
-    struct ip_mreq mreq;
-    int sts = ResolveHost(message_addr_.c_str(), mreq.imr_multiaddr);
-		if (sts == -1)
-		{
-      TLOG(TLVL_ERROR) << "Unable to resolve multicast message address, err=" << strerror(errno);
-      exit(1);
-    }
-    sts = GetInterfaceForNetwork(multicast_out_addr_.c_str(), mreq.imr_interface);
-		if (sts == -1)
-		{
-      TLOG(TLVL_ERROR) << "Unable to resolve hostname for " << multicast_out_addr_;
-      exit(1);
-    }
-		if (setsockopt(message_socket_, IPPROTO_IP, IP_ADD_MEMBERSHIP, &mreq, sizeof(mreq)) < 0)
-		{
-      TLOG(TLVL_ERROR) << "Unable to join multicast group, err=" << strerror(errno);
-      exit(1);
-    }
-  }
-  TLOG(TLVL_INFO) << "Done setting up message receive socket";
-=======
 	TLOG(TLVL_INFO) << "Setting up message listen socket, address=" << message_addr_ << ":" << message_port_;
 	message_socket_ = socket(AF_INET, SOCK_DGRAM, IPPROTO_UDP);
 	if (message_socket_ < 0)
@@ -119,37 +63,19 @@
 		}
 	}
 	TLOG(TLVL_INFO) << "Done setting up message receive socket";
->>>>>>> 76b4d97f
 }
 
 mfviewer::UDPReceiver::~UDPReceiver()
 {
-<<<<<<< HEAD
-  TLOG(TLVL_DEBUG) << "Closing message receive socket";
-  close(message_socket_);
-  message_socket_ = -1;
-=======
 	TLOG(TLVL_DEBUG) << "Closing message receive socket";
 	close(message_socket_);
 	message_socket_ = -1;
->>>>>>> 76b4d97f
 }
 
 void mfviewer::UDPReceiver::run()
 {
 	while (!stopRequested_)
 	{
-<<<<<<< HEAD
-    if (message_socket_ == -1) setupMessageListener_();
-
-    int ms_to_wait = 10;
-    struct pollfd ufds[1];
-    ufds[0].fd = message_socket_;
-    ufds[0].events = POLLIN | POLLPRI | POLLERR;
-    int rv = poll(ufds, 1, ms_to_wait);
-
-    // Continue loop if no message received or message does not have correct event ID
-=======
 		if (message_socket_ == -1) setupMessageListener_();
 
 		int ms_to_wait = 10;
@@ -159,40 +85,38 @@
 		int rv = poll(ufds, 1, ms_to_wait);
 
 		// Continue loop if no message received or message does not have correct event ID
->>>>>>> 76b4d97f
 		if (rv <= 0 || (ufds[0].revents != POLLIN && ufds[0].revents != POLLPRI))
 		{
 			if (rv == 1 && (ufds[0].revents & (POLLNVAL | POLLERR | POLLHUP)))
 			{
-<<<<<<< HEAD
-        close(message_socket_);
-        message_socket_ = -1;
-      }
+				close(message_socket_);
+				message_socket_ = -1;
+			}
 			if (stopRequested_)
 			{
-        break;
-      }
-      continue;
-    }
-
-    char buffer[TRACE_STREAMER_MSGMAX + 1];
-    auto packetSize = read(message_socket_, &buffer, TRACE_STREAMER_MSGMAX);
+				break;
+			}
+			continue;
+		}
+
+		char buffer[TRACE_STREAMER_MSGMAX + 1];
+		auto packetSize = read(message_socket_, &buffer, TRACE_STREAMER_MSGMAX);
 		if (packetSize < 0)
 		{
-      TLOG(TLVL_ERROR) << "Error receiving message, errno=" << errno << " (" << strerror(errno) << ")";
+			TLOG(TLVL_ERROR) << "Error receiving message, errno=" << errno << " (" << strerror(errno) << ")";
 		}
 		else
 		{
-      TLOG(TLVL_TRACE) << "Recieved message; validating...(packetSize=" << packetSize << ")";
-      std::string message(buffer, buffer + packetSize);
+			TLOG(TLVL_TRACE) << "Recieved message; validating...(packetSize=" << packetSize << ")";
+			std::string message(buffer, buffer + packetSize);
 			if (validate_packet(message))
 			{
-        TLOG(TLVL_TRACE) << "Valid UDP Message received! Sending to GUI!";
-        emit NewMessage(read_msg(message));
-      }
-    }
-  }
-  TLOG(TLVL_INFO) << "UDPReceiver shutting down!";
+				TLOG(TLVL_TRACE) << "Valid UDP Message received! Sending to GUI!";
+				emit NewMessage(read_msg(message));
+			}
+		}
+	}
+	TLOG(TLVL_INFO) << "UDPReceiver shutting down!";
 }
 
 std::list<std::string> mfviewer::UDPReceiver::tokenize_(std::string const& input)
@@ -218,15 +142,16 @@
 	}
 	return output;
 }
+
 qt_mf_msg mfviewer::UDPReceiver::read_msg(std::string input)
 {
-  std::string hostname, category, application, message, hostaddr, file, line, module, eventID;
-  mf::ELseverityLevel sev;
-  timeval tv = {0, 0};
-  int pid = 0;
-  int seqNum = 0;
-
-  TLOG(TLVL_TRACE) << "Recieved MF/Syslog message with contents: " << input;
+	std::string hostname, category, application, message, hostaddr, file, line, module, eventID;
+	mf::ELseverityLevel sev;
+	timeval tv = {0, 0};
+	int pid = 0;
+	int seqNum = 0;
+
+	TLOG(TLVL_TRACE) << "Recieved MF/Syslog message with contents: " << input;
 
 	auto tokens = tokenize_(input);
 	auto it = tokens.begin();
@@ -257,120 +182,24 @@
 						thisString = thisString.erase(0, 1);
 				}
 			}
-    ++it;
-  }
-
-    tm.tm_isdst = -1;
-    t = mktime(&tm);
-    tv.tv_sec = t;
-    tv.tv_usec = 0;
-
-    auto prevIt = it;
-=======
-				close(message_socket_);
-				message_socket_ = -1;
-			}
-			if (stopRequested_)
-			{
-				break;
-			}
-			continue;
-		}
-
-		char buffer[TRACE_STREAMER_MSGMAX + 1];
-		auto packetSize = read(message_socket_, &buffer, TRACE_STREAMER_MSGMAX);
-		if (packetSize < 0)
-		{
-			TLOG(TLVL_ERROR) << "Error receiving message, errno=" << errno << " (" << strerror(errno) << ")";
-		}
-		else
-		{
-			TLOG(TLVL_TRACE) << "Recieved message; validating...(packetSize=" << packetSize << ")";
-			std::string message(buffer, buffer + packetSize);
-			if (validate_packet(message))
-			{
-				TLOG(TLVL_TRACE) << "Valid UDP Message received! Sending to GUI!";
-				emit NewMessage(read_msg(message));
-			}
-		}
-	}
-	TLOG(TLVL_INFO) << "UDPReceiver shutting down!";
-}
-
-qt_mf_msg mfviewer::UDPReceiver::read_msg(std::string input)
-{
-	std::string hostname, category, application, message, hostaddr, file, line, module, eventID;
-	mf::ELseverityLevel sev;
-	timeval tv = {0, 0};
-	int pid = 0;
-	int seqNum = 0;
-
-	TLOG(TLVL_TRACE) << "Recieved MF/Syslog message with contents: " << input;
-
-	boost::char_separator<char> sep("|", "", boost::keep_empty_tokens);
-	typedef boost::tokenizer<boost::char_separator<char>> tokenizer;
-	tokenizer tokens(input, sep);
-	tokenizer::iterator it = tokens.begin();
-
-	// There may be syslog garbage in the first token before the timestamp...
-	boost::smatch res;
-	while (it != tokens.end() && !boost::regex_search(*it, res, timestamp_regex_))
-	{
-		++it;
-	}
-
-	if (it != tokens.end())
-	{
-		struct tm tm;
-		time_t t;
-		std::string value(res[1].first, res[1].second);
-		strptime(value.c_str(), "%d-%b-%Y %H:%M:%S", &tm);
+			++it;
+		}
+
 		tm.tm_isdst = -1;
 		t = mktime(&tm);
 		tv.tv_sec = t;
 		tv.tv_usec = 0;
 
 		auto prevIt = it;
->>>>>>> 76b4d97f
 		try
 		{
 			if (it != tokens.end() && ++it != tokens.end() /* Advances it */)
 			{
-<<<<<<< HEAD
-        seqNum = std::stoi(*it);
-      }
+				seqNum = std::stoi(*it);
+			}
 		}
 		catch (const std::invalid_argument& e)
 		{
-      it = prevIt;
-    }
-		if (it != tokens.end() && ++it != tokens.end() /* Advances it */)
-		{
-      hostname = *it;
-    }
-		if (it != tokens.end() && ++it != tokens.end() /* Advances it */)
-		{
-      hostaddr = *it;
-    }
-		if (it != tokens.end() && ++it != tokens.end() /* Advances it */)
-		{
-      sev = mf::ELseverityLevel(*it);
-    }
-		if (it != tokens.end() && ++it != tokens.end() /* Advances it */)
-		{
-      category = *it;
-    }
-		if (it != tokens.end() && ++it != tokens.end() /* Advances it */)
-		{
-      application = *it;
-    }
-    prevIt = it;
-=======
-				seqNum = std::stoi(*it);
-			}
-		}
-		catch (const std::invalid_argument& e)
-		{
 			it = prevIt;
 		}
 		if (it != tokens.end() && ++it != tokens.end() /* Advances it */)
@@ -394,38 +223,10 @@
 			application = *it;
 		}
 		prevIt = it;
->>>>>>> 76b4d97f
 		try
 		{
 			if (it != tokens.end() && ++it != tokens.end() /* Advances it */)
 			{
-<<<<<<< HEAD
-        pid = std::stol(*it);
-      }
-		}
-		catch (const std::invalid_argument& e)
-		{
-      it = prevIt;
-    }
-		if (it != tokens.end() && ++it != tokens.end() /* Advances it */)
-		{
-      eventID = *it;
-    }
-		if (it != tokens.end() && ++it != tokens.end() /* Advances it */)
-		{
-      module = *it;
-    }
-		if (it != tokens.end() && ++it != tokens.end() /* Advances it */)
-		{
-      file = *it;
-    }
-		if (it != tokens.end() && ++it != tokens.end() /* Advances it */)
-		{
-      line = *it;
-    }
-    std::ostringstream oss;
-    bool first = true;
-=======
 				pid = std::stol(*it);
 			}
 		}
@@ -451,36 +252,10 @@
 		}
 		std::ostringstream oss;
 		bool first = true;
->>>>>>> 76b4d97f
 		while (it != tokens.end() && ++it != tokens.end() /* Advances it */)
 		{
 			if (!first)
 			{
-<<<<<<< HEAD
-        oss << "|";
-			}
-			else
-			{
-        first = false;
-      }
-      oss << *it;
-    }
-    TLOG(TLVL_TRACE) << "Message content: " << oss.str();
-    message = oss.str();
-  }
-
-  qt_mf_msg msg(hostname, category, application, pid, tv);
-  msg.setSeverity(sev);
-  msg.setMessage("UDPMessage", seqNum, message);
-  msg.setHostAddr(hostaddr);
-  msg.setFileName(file);
-  msg.setLineNumber(line);
-  msg.setModule(module);
-  msg.setEventID(eventID);
-  msg.updateText();
-
-  return msg;
-=======
 				oss << "|";
 			}
 			else
@@ -504,25 +279,10 @@
 	msg.updateText();
 
 	return msg;
->>>>>>> 76b4d97f
 }
 
 bool mfviewer::UDPReceiver::validate_packet(std::string input)
 {
-<<<<<<< HEAD
-  // Run some checks on the input packet
-	if (input.find("MF") == std::string::npos)
-	{
-    TLOG(TLVL_WARNING) << "Failed to find \"MF\" in message: " << input;
-    return false;
-  }
-	if (input.find("|") == std::string::npos)
-	{
-    TLOG(TLVL_WARNING) << "Failed to find | separator character in message: " << input;
-    return false;
-  }
-  return true;
-=======
 	// Run some checks on the input packet
 	if (input.find("MF") == std::string::npos)
 	{
@@ -535,7 +295,6 @@
 		return false;
 	}
 	return true;
->>>>>>> 76b4d97f
 }
 
 #include "moc_UDP_receiver.cpp"
