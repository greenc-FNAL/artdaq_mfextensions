#include <QMenu>
#include <QMessageBox>
#include <QProgressDialog>
#include <QScrollBar>
#include <QtGui>

#include "cetlib/filepath_maker.h"
#include "fhiclcpp/ParameterSet.h"
#include "fhiclcpp/make_ParameterSet.h"

#include "mfextensions/Binaries/mvdlg.hh"

#if GCC_VERSION >= 701000 || defined(__clang__)
#pragma GCC diagnostic push
#pragma GCC diagnostic ignored "-Wimplicit-fallthrough"
#endif

#define TRACE_NAME "MessageViewer"
#include "trace.h"

#if GCC_VERSION >= 701000 || defined(__clang__)
#pragma GCC diagnostic pop
#endif

#include "mvdlg.hh"

// replace the ${..} part in the filename with env variable
// throw if the env does not exist
static void process_fname(std::string& fname)
{
	size_t sub_start = fname.find("${");
	size_t sub_end = fname.find("}");

	const size_t npos = std::string::npos;

	if ((sub_start == npos && sub_end != npos) || (sub_start != npos && sub_end == npos) || (sub_start > sub_end))
	{
		throw std::runtime_error("Unrecognized configuration file. Use default configuration instead.");
	}

	if (sub_start == npos) return;

	std::string env = std::string(getenv(fname.substr(sub_start + 2, sub_end - sub_start - 2).c_str()));
	fname.replace(sub_start, sub_end - sub_start + 1, env);

	// printf("%s\n", fname.c_str());
}

static fhicl::ParameterSet readConf(std::string const& fname)
{
	if (fname.empty()) return fhicl::ParameterSet();

	std::string filename = fname;
	process_fname(filename);

	std::string env("FHICL_FILE_PATH=");

	if (filename[0] == '/')
	{
		env.append("/");
	}
	else
	{
		env.append(".");
	}

	char* mfe_path = getenv("MFEXTENSIONS_DIR");
	if (mfe_path) env.append(":").append(mfe_path).append("/config");

	env.append("\0"); // So that putenv gets a valid C string

	putenv(&env[0]);

	// printf("%s\n", env.c_str());

	cet::filepath_lookup policy("FHICL_FILE_PATH");

	// it throws when the file is not parsable
	fhicl::ParameterSet pset;
	fhicl::make_ParameterSet(filename, policy, pset);

	return pset;
}

msgViewerDlg::msgViewerDlg(std::string const& conf, QDialog* parent)
    : QDialog(parent), paused(false), shortMode_(false), nMsgs(0), nSupMsgs(0), nThrMsgs(0), nFilters(0), nDeleted(0), simpleRender(true), searchStr(""), msg_pool_(), host_msgs_(), cat_msgs_(), app_msgs_(), sup_menu(new QMenu(this)), thr_menu(new QMenu(this)), receivers_(readConf(conf).get<fhicl::ParameterSet>("receivers", fhicl::ParameterSet()))
{
	setupUi(this);

	// window geo settings
	readSettings();

	// read configuration file
	fhicl::ParameterSet pset = readConf(conf);

	// parse configuration file
	parseConf(pset);

	// associate menu with push buttons
	btnSuppression->setMenu(sup_menu);
	btnThrottling->setMenu(thr_menu);

	// slots
	connect(btnPause, SIGNAL(clicked()), this, SLOT(pause()));
	connect(btnScrollToBottom, SIGNAL(clicked()), this, SLOT(scrollToBottom()));
	connect(btnExit, SIGNAL(clicked()), this, SLOT(exit()));
	connect(btnClear, SIGNAL(clicked()), this, SLOT(clear()));

	connect(btnRMode, SIGNAL(clicked()), this, SLOT(renderMode()));
	connect(btnDisplayMode, SIGNAL(clicked()), this, SLOT(shortMode()));

	connect(btnSearch, SIGNAL(clicked()), this, SLOT(searchMsg()));
	connect(btnSearchClear, SIGNAL(clicked()), this, SLOT(searchClear()));

	connect(btnFilter, SIGNAL(clicked()), this, SLOT(setFilter()));

	connect(btnError, SIGNAL(clicked()), this, SLOT(setSevError()));
	connect(btnWarning, SIGNAL(clicked()), this, SLOT(setSevWarning()));
	connect(btnInfo, SIGNAL(clicked()), this, SLOT(setSevInfo()));
	connect(btnDebug, SIGNAL(clicked()), this, SLOT(setSevDebug()));

	connect(sup_menu, SIGNAL(triggered(QAction*)), this, SLOT(setSuppression(QAction*)));

	connect(thr_menu, SIGNAL(triggered(QAction*)), this, SLOT(setThrottling(QAction*)));

	connect(vsSeverity, SIGNAL(valueChanged(int)), this, SLOT(changeSeverity(int)));

	connect(&receivers_, SIGNAL(newMessage(msg_ptr_t)), this, SLOT(onNewMsg(msg_ptr_t)));

	connect(tabWidget, SIGNAL(currentChanged(int)), this, SLOT(tabWidgetCurrentChanged(int)));
	connect(tabWidget, SIGNAL(tabCloseRequested(int)), this, SLOT(tabCloseRequested(int)));
	MsgFilterDisplay allMessages;
	allMessages.txtDisplay = txtMessages;
	allMessages.nDisplayMsgs = 0;
	allMessages.filterExpression = "";
	allMessages.nDisplayedDeletedMsgs = 0;
	allMessages.sevThresh = SINFO;
	msgFilters_.push_back(allMessages);

	// https://stackoverflow.com/questions/2616483/close-button-only-for-some-tabs-in-qt
	auto tabBar = tabWidget->findChild<QTabBar*>();
	tabBar->setTabButton(0, QTabBar::RightSide, nullptr);
	tabBar->setTabButton(0, QTabBar::LeftSide, nullptr);

	if (simpleRender)
		btnRMode->setChecked(true);
	else
		btnRMode->setChecked(false);

	btnRMode->setEnabled(false);

	changeSeverity(SINFO);

	auto doc = new QTextDocument(txtMessages);
	txtMessages->setDocument(doc);

	receivers_.start();
}

msgViewerDlg::~msgViewerDlg()
{
	receivers_.stop();
	writeSettings();
}

static void str_to_suppress(std::vector<std::string> const& vs, std::vector<suppress>& s, QMenu* menu)
{
	QAction* act;

	if (vs.empty())
	{
		act = menu->addAction("None");
		act->setEnabled(false);
		return;
	}

	s.reserve(vs.size());

	for (size_t i = 0; i < vs.size(); ++i)
	{
		s.emplace_back(vs[i]);
		act = menu->addAction(QString(vs[i].c_str()));
		act->setCheckable(true);
		act->setChecked(true);
		QVariant v = qVariantFromValue(static_cast<void*>(&s[i]));
		act->setData(v);
	}
}

static void pset_to_throttle(std::vector<fhicl::ParameterSet> const& ps, std::vector<throttle>& t, QMenu* menu)
{
	QAction* act;

	if (ps.empty())
	{
		act = menu->addAction("None");
		act->setEnabled(false);
		return;
	}

	t.reserve(ps.size());

	for (size_t i = 0; i < ps.size(); ++i)
	{
		auto name = ps[i].get<std::string>("name");
		t.emplace_back(name, ps[i].get<int>("limit", -1), ps[i].get<int64_t>("timespan", -1));
		act = menu->addAction(QString(name.c_str()));
		act->setCheckable(true);
		act->setChecked(true);
		QVariant v = qVariantFromValue(static_cast<void*>(&t[i]));
		act->setData(v);
	}
}

void msgViewerDlg::parseConf(fhicl::ParameterSet const& conf)
{
	fhicl::ParameterSet nulp;
	// QAction * act;

	// suppression list
	auto sup = conf.get<fhicl::ParameterSet>("suppress", nulp);

	auto sup_host = sup.get<std::vector<std::string>>("hosts", std::vector<std::string>());
	auto sup_app = sup.get<std::vector<std::string>>("applications", std::vector<std::string>());
	auto sup_cat = sup.get<std::vector<std::string>>("categories", std::vector<std::string>());

	str_to_suppress(sup_host, e_sup_host, sup_menu);
	sup_menu->addSeparator();

	str_to_suppress(sup_app, e_sup_app, sup_menu);
	sup_menu->addSeparator();

	str_to_suppress(sup_cat, e_sup_cat, sup_menu);

	// throttling list
	auto thr = conf.get<fhicl::ParameterSet>("throttle", nulp);

	auto thr_host = thr.get<std::vector<fhicl::ParameterSet>>("hosts", std::vector<fhicl::ParameterSet>());
	auto thr_app = thr.get<std::vector<fhicl::ParameterSet>>("applications", std::vector<fhicl::ParameterSet>());
	auto thr_cat = thr.get<std::vector<fhicl::ParameterSet>>("categories", std::vector<fhicl::ParameterSet>());

	pset_to_throttle(thr_host, e_thr_host, thr_menu);
	thr_menu->addSeparator();

	pset_to_throttle(thr_app, e_thr_app, thr_menu);
	thr_menu->addSeparator();

	pset_to_throttle(thr_cat, e_thr_cat, thr_menu);

	maxMsgs = conf.get<size_t>("max_message_buffer_size", 100000);
	maxDeletedMsgs = conf.get<size_t>("max_displayed_deleted_messages", 100000);
}

<<<<<<< HEAD
bool msgViewerDlg::qt_mf_msghrottled(qt_mf_msg const& mfmsg)
=======
bool msgViewerDlg::msg_throttled(msg_ptr_t const& msg)
>>>>>>> 70d73231
{
	// suppression list

	++nSupMsgs;

	for (size_t i = 0; i < e_sup_host.size(); ++i)
		if (e_sup_host[i].match(msg->host().toStdString())) return true;

	for (size_t i = 0; i < e_sup_app.size(); ++i)
		if (e_sup_app[i].match(msg->app().toStdString())) return true;

	for (size_t i = 0; i < e_sup_cat.size(); ++i)
		if (e_sup_cat[i].match(msg->cat().toStdString())) return true;

	--nSupMsgs;

	// throttling

	++nThrMsgs;

	for (size_t i = 0; i < e_thr_host.size(); ++i)
		if (e_thr_host[i].reach_limit(msg->host().toStdString(), msg->time())) return true;

	for (size_t i = 0; i < e_thr_app.size(); ++i)
		if (e_thr_app[i].reach_limit(msg->app().toStdString(), msg->time())) return true;

	for (size_t i = 0; i < e_thr_cat.size(); ++i)
		if (e_thr_cat[i].reach_limit(msg->cat().toStdString(), msg->time())) return true;

	--nThrMsgs;

	return false;
}

void msgViewerDlg::writeSettings()
{
	QSettings settings("ARTDAQ", "MsgViewer");

	settings.beginGroup("MainWindow");
	settings.setValue("size", size());
	settings.setValue("pos", pos());
	settings.endGroup();
}

void msgViewerDlg::readSettings()
{
	QSettings settings("ARTDAQ", "MsgViewer");

	settings.beginGroup("MainWindow");
	QPoint pos = settings.value("pos", QPoint(100, 100)).toPoint();
	QSize size = settings.value("size", QSize(660, 760)).toSize();
	resize(size);
	move(pos);
	settings.endGroup();
}

void msgViewerDlg::onNewMsg(msg_ptr_t const& msg)
{
	// 21-Aug-2015, KAB: copying the incrementing (and displaying) of the number
	// of messages to here. I'm also not sure if we want to
	// count all messages or just non-suppressed ones or what. But, at least this
	// change gets the counter incrementing on the display.
	++nMsgs;
	lcdMsgs->display(nMsgs);

	// test if the message is suppressed or throttled
<<<<<<< HEAD
	if (qt_mf_msghrottled(mfmsg))
=======
	if (msg_throttled(msg))
>>>>>>> 70d73231
	{
		lcdSuppressionCount->display(nSupMsgs);
		lcdThrottlingCount->display(nThrMsgs);
		return;
	}


	// push the message to the message pool
	{
		std::lock_guard<std::mutex> lk(msg_pool_mutex_);
		msg_pool_.emplace_back(msg);
	}
<<<<<<< HEAD

	auto it = --msg_pool_.end();
=======
	trim_msg_pool();
>>>>>>> 70d73231

	// update corresponding lists of index
	update_index(msg);

	// Update filtered displays
	for (size_t d = 0; d < msgFilters_.size(); ++d)
	{
		bool hostMatch =
<<<<<<< HEAD
		    msgFilters_[d].hostFilter.contains(it->host(), Qt::CaseInsensitive) || msgFilters_[d].hostFilter.empty();
		bool appMatch =
		    msgFilters_[d].appFilter.contains(it->app(), Qt::CaseInsensitive) || msgFilters_[d].appFilter.empty();
		bool catMatch =
		    msgFilters_[d].catFilter.contains(it->cat(), Qt::CaseInsensitive) || msgFilters_[d].catFilter.empty();
=======
		    msgFilters_[d].hostFilter.contains(msg->host(), Qt::CaseInsensitive) || msgFilters_[d].hostFilter.size() == 0;
		bool appMatch =
		    msgFilters_[d].appFilter.contains(msg->app(), Qt::CaseInsensitive) || msgFilters_[d].appFilter.size() == 0;
		bool catMatch =
		    msgFilters_[d].catFilter.contains(msg->cat(), Qt::CaseInsensitive) || msgFilters_[d].catFilter.size() == 0;
>>>>>>> 70d73231

		// Check to display the message
		if (hostMatch && appMatch && catMatch)
		{
				std::lock_guard<std::mutex> lk(filter_mutex_);
				msgFilters_[d].msgs.push_back(msg);
			if ((int)d == tabWidget->currentIndex())
			displayMsg(msg, d);
		}
	}
}

void msgViewerDlg::trim_msg_pool()
{
	bool host_list_update = false;
	bool app_list_update = false;
	bool cat_list_update = false;
	{
		std::lock_guard<std::mutex> lk(msg_pool_mutex_);
		while (maxMsgs > 0 && msg_pool_.size() > maxMsgs)
		{
			QString const& app = msg_pool_.front()->app();
			QString const& cat = msg_pool_.front()->cat();
			QString const& host = msg_pool_.front()->host();

			// Check if we can remove an app/host/category
			{
				auto catIter = std::find(cat_msgs_[cat].begin(), cat_msgs_[cat].end(), msg_pool_.front());
				auto hostIter = std::find(host_msgs_[host].begin(), host_msgs_[host].end(), msg_pool_.front());
				auto appIter = std::find(app_msgs_[app].begin(), app_msgs_[app].end(), msg_pool_.front());
				if (catIter != cat_msgs_[cat].end()) cat_msgs_[cat].erase(catIter);
				if (hostIter != host_msgs_[host].end()) host_msgs_[host].erase(hostIter);
				if (appIter != app_msgs_[app].end()) app_msgs_[app].erase(appIter);

				if (app_msgs_[app].size() == 0)
				{
					app_msgs_.erase(app);
					app_list_update = true;
				}
				if (cat_msgs_[cat].size() == 0)
				{
					cat_msgs_.erase(cat);
					cat_list_update = true;
				}
				if (host_msgs_[host].size() == 0)
				{
					host_msgs_.erase(host);
					host_list_update = true;
				}
			}

<<<<<<< HEAD
	if (app_msgs_[app].empty())
	{
		app_msgs_.erase(app);
		updateList<msg_iters_map_t>(lwApplication, app_msgs_);
	}
	if (cat_msgs_[cat].empty())
	{
		cat_msgs_.erase(cat);
		updateList<msg_iters_map_t>(lwCategory, cat_msgs_);
	}
	if (host_msgs_[host].empty())
=======
			// Finally, remove the message from the pool so it doesn't appear in new filters
			msg_pool_.erase(msg_pool_.begin());
			++nDeleted;
		}
	}
>>>>>>> 70d73231
	{
		std::lock_guard<std::mutex> lk(msg_classification_mutex_);
		if (host_list_update)
			updateList(lwHost, host_msgs_);
		if (app_list_update)
			updateList(lwApplication, app_msgs_);
		if (cat_list_update)
			updateList(lwCategory, cat_msgs_);
	}

	for (size_t d = 0; d < msgFilters_.size(); ++d)
	{
<<<<<<< HEAD
		bool hostMatch =
		    msgFilters_[d].hostFilter.contains(it->host(), Qt::CaseInsensitive) || msgFilters_[d].hostFilter.empty();
		bool appMatch =
		    msgFilters_[d].appFilter.contains(it->app(), Qt::CaseInsensitive) || msgFilters_[d].appFilter.empty();
		bool catMatch =
		    msgFilters_[d].catFilter.contains(it->cat(), Qt::CaseInsensitive) || msgFilters_[d].catFilter.empty();
		bool sevMatch = it->sev() >= msgFilters_[d].sevThresh;

		// Check to display the message
		if (hostMatch && appMatch && catMatch)
=======
>>>>>>> 70d73231
		{
			std::lock_guard<std::mutex> lk(filter_mutex_);
			while (msgFilters_[d].msgs.size() > maxMsgs)
			{
				if ((*msgFilters_[d].msgs.begin())->sev() >= msgFilters_[d].sevThresh)
					msgFilters_[d].nDisplayedDeletedMsgs++;
				msgFilters_[d].msgs.erase(msgFilters_[d].msgs.begin());
			}
		}
<<<<<<< HEAD
		if (static_cast<int>(d) == tabWidget->currentIndex())
=======

		if ((int)d == tabWidget->currentIndex())
>>>>>>> 70d73231
		{
			if (maxDeletedMsgs > 0 && msgFilters_[d].nDisplayedDeletedMsgs > static_cast<int>(maxDeletedMsgs))
			{
				displayMsgs(d);
			}
			lcdDisplayedDeleted->display(msgFilters_[d].nDisplayedDeletedMsgs);
		}
	}

	lcdDeletedCount->display(nDeleted);
}

void msgViewerDlg::update_index(msg_ptr_t const& it)
{
	std::lock_guard<std::mutex> lk(msg_classification_mutex_);
	QString const& app = it->app();
	QString const& cat = it->cat();
	QString const& host = it->host();

	if (cat_msgs_.find(cat) == cat_msgs_.end())
	{
		cat_msgs_[cat].push_back(it);
		updateList(lwCategory, cat_msgs_);
	}
	else
	{
		cat_msgs_[cat].push_back(it);
	}

	if (host_msgs_.find(host) == host_msgs_.end())
	{
		host_msgs_[host].push_back(it);
		updateList(lwHost, host_msgs_);
	}
	else
	{
		host_msgs_[host].push_back(it);
	}

	if (app_msgs_.find(app) == app_msgs_.end())
	{
		app_msgs_[app].push_back(it);
		updateList(lwApplication, app_msgs_);
	}
	else
	{
		app_msgs_[app].push_back(it);
	}
}

void msgViewerDlg::displayMsg(msg_ptr_t const& it, int display)
{
	if (it->sev() < msgFilters_[display].sevThresh) return;

	msgFilters_[display].nDisplayMsgs++;
	if (display == tabWidget->currentIndex())
	{
		lcdDisplayedMsgs->display(msgFilters_[display].nDisplayMsgs);
	}

	auto txt = it->text(shortMode_);
	QStringList txts;
	txts.push_back(txt);
	UpdateTextAreaDisplay(txts, msgFilters_[display].txtDisplay);
}

void msgViewerDlg::displayMsgs(int display)
{
	int n = 0;
	msgFilters_[display].txtDisplay->clear();
	msgFilters_[display].nDisplayMsgs = 0;
	msgFilters_[display].nDisplayedDeletedMsgs = 0;

	QStringList txts;
	{
		std::lock_guard<std::mutex> lk(filter_mutex_);
		n = msgFilters_[display].msgs.size();

		QProgressDialog progress("Fetching data...", "Cancel", 0, n / 1000, this);

		progress.setWindowModality(Qt::WindowModal);
		progress.setMinimumDuration(2000);  // 2 seconds

		int i = 0, prog = 0;

		for (auto it = msgFilters_[display].msgs.begin(); it != msgFilters_[display].msgs.end(); ++it, ++i)
		{
			if ((*it)->sev() >= msgFilters_[display].sevThresh)
			{
				txts.push_back((*it)->text(shortMode_));
				++msgFilters_[display].nDisplayMsgs;
			}

			if (i == 1000)
			{
				i = 0;
				++prog;
				progress.setValue(prog);
			}

			if (progress.wasCanceled()) break;
		}

		if (display == tabWidget->currentIndex())
		{
			lcdDisplayedMsgs->display(msgFilters_[display].nDisplayMsgs);
		}
	}
	UpdateTextAreaDisplay(txts, msgFilters_[display].txtDisplay);
}

// https://stackoverflow.com/questions/13559990/how-to-append-text-to-qplaintextedit-without-adding-newline-and-keep-scroll-at
void msgViewerDlg::UpdateTextAreaDisplay(QStringList const& texts, QPlainTextEdit* widget)
{
	const QTextCursor old_cursor = widget->textCursor();
	const int old_scrollbar_value = widget->verticalScrollBar()->value();
	const bool is_scrolled_down =
	    old_scrollbar_value >= widget->verticalScrollBar()->maximum() * 0.95;  // At least 95% scrolled down

	if (!paused && !is_scrolled_down)
	{
		pause();
	}

	QTextCursor new_cursor = QTextCursor(widget->document());

	new_cursor.beginEditBlock();
	new_cursor.movePosition(QTextCursor::End);

	for (int i = 0; i < texts.size(); i++)
	{
		new_cursor.insertBlock();
		new_cursor.insertHtml(texts.at(i));
		if (!shortMode_) new_cursor.insertBlock();
	}
	new_cursor.endEditBlock();

	if (old_cursor.hasSelection() || paused)
	{
		// The user has selected text or scrolled away from the bottom: maintain position.
		widget->setTextCursor(old_cursor);
		widget->verticalScrollBar()->setValue(old_scrollbar_value);
	}
	else
	{
		// The user hasn't selected any text and the scrollbar is at the bottom: scroll to the bottom.
		widget->moveCursor(QTextCursor::End);
		widget->verticalScrollBar()->setValue(widget->verticalScrollBar()->maximum());
		widget->horizontalScrollBar()->setValue(0);
	}
}

void msgViewerDlg::scrollToBottom()
{
	int display = tabWidget->currentIndex();
	msgFilters_[display].txtDisplay->moveCursor(QTextCursor::End);
	msgFilters_[display].txtDisplay->verticalScrollBar()->setValue(
	    msgFilters_[display].txtDisplay->verticalScrollBar()->maximum());
	msgFilters_[display].txtDisplay->horizontalScrollBar()->setValue(0);
}

void msgViewerDlg::updateDisplays()
{
	for (size_t ii = 0; ii < msgFilters_.size(); ++ii)
	{
		displayMsgs(ii);
	}
}

bool msgViewerDlg::updateList(QListWidget* lw, msgs_map_t const& map)
{
	bool nonSelectedBefore = (lw->currentRow() == -1);
	bool nonSelectedAfter = true;

	QString item = nonSelectedBefore ? "" : lw->currentItem()->text();

	lw->clear();
	int row = 0;
	auto it = map.begin();

	while (it != map.end())
	{
		lw->addItem(it->first);
		if (!nonSelectedBefore && nonSelectedAfter)
		{
			if (item == it->first)
			{
				lw->setCurrentRow(row);
				nonSelectedAfter = false;
			}
		}
		++row;
		++it;
	}

	if (!nonSelectedBefore && nonSelectedAfter) return true;

	return false;
}

msgs_t msgViewerDlg::list_intersect(msgs_t const& l1, msgs_t const& l2)
{
<<<<<<< HEAD
	msg_iters_t output;
	auto it1 = l1.begin();
	auto it2 = l2.begin();
=======
	msgs_t output;
	msgs_t::const_iterator it1 = l1.begin();
	msgs_t::const_iterator it2 = l2.begin();
>>>>>>> 70d73231

	while (it1 != l1.end() && it2 != l2.end())
	{
		if (*it1 < *it2)
		{
			++it1;
		}
		else if (*it2 < *it1)
		{
			++it2;
		}
		else
		{
			output.push_back(*it1);
			++it1;
			++it2;
		}
	}

	TLOG(10) << "list_intersect: output list has " << output.size() << " entries";
	return output;
}

std::string sev_to_string(sev_code_t s)
{
	switch (s)
	{
		case SDEBUG:
			return "DEBUG";
		case SINFO:
			return "INFO";
		case SWARNING:
			return "WARNING";
		case SERROR:
			return "ERROR";
	}
	return "UNKNOWN";
}

void msgViewerDlg::setFilter()
{
	auto hostFilter = toQStringList(lwHost->selectedItems());
	auto appFilter = toQStringList(lwApplication->selectedItems());
	auto catFilter = toQStringList(lwCategory->selectedItems());

	lwHost->setCurrentRow(-1, QItemSelectionModel::Clear);
	lwApplication->setCurrentRow(-1, QItemSelectionModel::Clear);
	lwCategory->setCurrentRow(-1, QItemSelectionModel::Clear);

	if (hostFilter.isEmpty() && appFilter.isEmpty() && catFilter.isEmpty())
	{
		return;
	}

	msgs_t result;
	QString catFilterExpression = "";
	QString hostFilterExpression = "";
	QString appFilterExpression = "";
	bool first = true;
<<<<<<< HEAD

	for (auto app = 0; app < appFilter.size(); ++app)
	{  // app-sev index
		auto it = app_msgs_.find(appFilter[app]);
		appFilterExpression += QString(first ? "" : " || ") + appFilter[app];
		first = false;
		if (it != app_msgs_.end())
		{
			msg_iters_t temp(it->second);
			TLOG(10) << "setFilter: app " << appFilter[app].toStdString() << " has " << temp.size() << " messages";
			result.merge(temp);
		}
	}
	TLOG(10) << "setFilter: result contains %zu messages", result.size();

	first = true;
	if (!hostFilter.isEmpty())
=======
>>>>>>> 70d73231
	{
		for (auto app = 0; app < appFilter.size(); ++app)
		{  // app-sev index
			appFilterExpression += QString(first ? "" : " || ") + appFilter[app];
			first = false;
<<<<<<< HEAD
			auto it = host_msgs_.find(hostFilter[host]);
			if (it != host_msgs_.end())
			{
				msg_iters_t temp(it->second);
				TLOG(10) << "setFilter: host " << hostFilter[host].toStdString() << " has " << temp.size() << " messages";
				hostResult.merge(temp);
			}
		}
		if (result.empty())
		{
			result = hostResult;
=======
>>>>>>> 70d73231
		}
		TLOG(10) << "setFilter: result contains %zu messages", result.size();

<<<<<<< HEAD
	first = true;
	if (!catFilter.isEmpty())
	{
		msg_iters_t catResult;
		for (auto cat = 0; cat < catFilter.size(); ++cat)
		{  // cat index
			catFilterExpression += QString(first ? "" : " || ") + catFilter[cat];
			first = false;
			auto it = cat_msgs_.find(catFilter[cat]);
			if (it != cat_msgs_.end())
			{
				msg_iters_t temp(it->second);
				TLOG(10) << "setFilter: cat " << catFilter[cat].toStdString() << " has " << temp.size() << " messages";
				catResult.merge(temp);
			}
		}
		if (result.empty())
=======
		first = true;
		if (!hostFilter.isEmpty())
>>>>>>> 70d73231
		{
			msgs_t hostResult;
			for (auto host = 0; host < hostFilter.size(); ++host)
			{  // host index
				hostFilterExpression += QString(first ? "" : " || ") + hostFilter[host];
				first = false;
			}
		}

		first = true;
		if (!catFilter.isEmpty())
		{
			msgs_t catResult;
			for (auto cat = 0; cat < catFilter.size(); ++cat)
			{  // cat index
				catFilterExpression += QString(first ? "" : " || ") + catFilter[cat];
				first = false;
			}
		}
	}
	// Create the filter expression
	auto nFilterExpressions =
	    (appFilterExpression != "" ? 1 : 0) + (hostFilterExpression != "" ? 1 : 0) + (catFilterExpression != "" ? 1 : 0);
	QString filterExpression = "";
	if (nFilterExpressions == 1)
	{
		filterExpression = catFilterExpression + hostFilterExpression + appFilterExpression;
	}
	else
	{
		filterExpression = "(" + (catFilterExpression != "" ? catFilterExpression + ") && (" : "") + hostFilterExpression +
		                   (hostFilterExpression != "" && appFilterExpression != "" ? ") && (" : "") + appFilterExpression +
		                   ")";
	}

	for (size_t d = 0; d < msgFilters_.size(); ++d) {
		if (msgFilters_[d].filterExpression == filterExpression)
		{
			tabWidget->setCurrentIndex(d);
			return;
		}
	}

	{
		std::lock_guard<std::mutex> lk(msg_classification_mutex_);
		for (auto app = 0; app < appFilter.size(); ++app)
		{  // app-sev index
			auto it = app_msgs_.find(appFilter[app]);
			if (it != app_msgs_.end())
			{
				msgs_t temp(it->second);
				TLOG(10) << "setFilter: app " << appFilter[app].toStdString() << " has " << temp.size() << " messages";
				result.merge(temp);
			}
		}
		TLOG(10) << "setFilter: result contains %zu messages", result.size();

		if (!hostFilter.isEmpty())
		{
			msgs_t hostResult;
			for (auto host = 0; host < hostFilter.size(); ++host)
			{  // host index
				auto it = host_msgs_.find(hostFilter[host]);
				if (it != host_msgs_.end())
				{
					msgs_t temp(it->second);
					TLOG(10) << "setFilter: host " << hostFilter[host].toStdString() << " has " << temp.size() << " messages";
					hostResult.merge(temp);
				}
			}
			if (result.empty())
			{
				result = hostResult;
			}
			else
			{
				result = list_intersect(result, hostResult);
			}
			TLOG(10) << "setFilter: result contains " << result.size() << " messages";
		}

		if (!catFilter.isEmpty())
		{
			msgs_t catResult;
			for (auto cat = 0; cat < catFilter.size(); ++cat)
			{  // cat index
				auto it = cat_msgs_.find(catFilter[cat]);
				if (it != cat_msgs_.end())
				{
					msgs_t temp(it->second);
					TLOG(10) << "setFilter: cat " << catFilter[cat].toStdString() << " has " << temp.size() << " messages";
					catResult.merge(temp);
				}
			}
			if (result.empty())
			{
				result = catResult;
			}
			else
			{
				result = list_intersect(result, catResult);
			}
			TLOG(10) << "setFilter: result contains " << result.size() << " messages";
		}
	}

	// Add the tab and populate it

	auto newTabTitle = QString("Filter ") + QString::number(++nFilters);
	auto newTab = new QWidget();

	auto txtDisplay = new QPlainTextEdit(newTab);
	auto doc = new QTextDocument(txtDisplay);
	txtDisplay->setDocument(doc);

	auto layout = new QVBoxLayout();
	layout->addWidget(txtDisplay);
	layout->setContentsMargins(0, 0, 0, 0);
	newTab->setLayout(layout);

	MsgFilterDisplay filteredMessages;
	filteredMessages.msgs = result;
	filteredMessages.hostFilter = hostFilter;
	filteredMessages.appFilter = appFilter;
	filteredMessages.catFilter = catFilter;
	filteredMessages.filterExpression = filterExpression;
	filteredMessages.txtDisplay = txtDisplay;
	filteredMessages.nDisplayMsgs = result.size();
	filteredMessages.nDisplayedDeletedMsgs = 0;
	filteredMessages.sevThresh = SINFO;
	{
		std::lock_guard<std::mutex> lk(filter_mutex_);
		msgFilters_.push_back(filteredMessages);
	}
	tabWidget->addTab(newTab, newTabTitle);
	tabWidget->setTabToolTip(tabWidget->count() - 1, filterExpression);
	tabWidget->setCurrentIndex(tabWidget->count() - 1);

	displayMsgs(msgFilters_.size() - 1);
}

void msgViewerDlg::pause()
{
	if (!paused)
	{
		paused = true;
		btnPause->setText("Resume Scrolling");
		// QMessageBox::about(this, "About MsgViewer", "Message receiving paused ...");
	}
	else
	{
		paused = false;
		btnPause->setText("Pause Scrolling");
		scrollToBottom();
	}
}

void msgViewerDlg::exit() { close(); }

void msgViewerDlg::clear()
{
	int ret =
	    QMessageBox::question(this, tr("Message Viewer"), tr("Are you sure you want to clear all received messages?"),
	                          QMessageBox::Yes | QMessageBox::No, QMessageBox::No);
	switch (ret)
	{
		case QMessageBox::Yes:
			nMsgs = 0;
			nSupMsgs = 0;
			nThrMsgs = 0;
			nDeleted = 0;
			{
				std::lock_guard<std::mutex> lk(msg_pool_mutex_);
				msg_pool_.clear();
			}
			{
				std::lock_guard<std::mutex> lk(msg_classification_mutex_);
				host_msgs_.clear();
				cat_msgs_.clear();
				app_msgs_.clear();
				updateList(lwApplication, app_msgs_);
				updateList(lwCategory, cat_msgs_);
				updateList(lwHost, host_msgs_);
			}
			for (auto& display : msgFilters_)
			{
				std::lock_guard<std::mutex> lk(filter_mutex_);
				display.txtDisplay->clear();
				display.msgs.clear();
				display.nDisplayMsgs = 0;
				display.nDisplayedDeletedMsgs = 0;
			}

			lcdMsgs->display(nMsgs);
			lcdDisplayedMsgs->display(0);
			break;
		case QMessageBox::No:
		default:
			break;
	}
}

void msgViewerDlg::shortMode()
{
	if (!shortMode_)
	{
		shortMode_ = true;
		btnDisplayMode->setText("Long View");
	}
	else
	{
		shortMode_ = false;
		btnDisplayMode->setText("Compact View");
	}
	updateDisplays();
}

void msgViewerDlg::changeSeverity(int sev)
{
	auto display = tabWidget->currentIndex();
	switch (sev)
	{
		case SERROR:
			setSevError();
			break;

		case SWARNING:
			setSevWarning();
			break;

		case SINFO:
			setSevInfo();
			break;

		default:
			setSevDebug();
	}

	displayMsgs(display);
}

void msgViewerDlg::setSevError()
{
	auto display = tabWidget->currentIndex();
	msgFilters_[display].sevThresh = SERROR;
	btnError->setChecked(true);
	btnWarning->setChecked(false);
	btnInfo->setChecked(false);
	btnDebug->setChecked(false);
	vsSeverity->setValue(SERROR);
}

void msgViewerDlg::setSevWarning()
{
	auto display = tabWidget->currentIndex();
	msgFilters_[display].sevThresh = SWARNING;
	btnError->setChecked(false);
	btnWarning->setChecked(true);
	btnInfo->setChecked(false);
	btnDebug->setChecked(false);
	vsSeverity->setValue(SWARNING);
}

void msgViewerDlg::setSevInfo()
{
	auto display = tabWidget->currentIndex();
	msgFilters_[display].sevThresh = SINFO;
	btnError->setChecked(false);
	btnWarning->setChecked(false);
	btnInfo->setChecked(true);
	btnDebug->setChecked(false);
	vsSeverity->setValue(SINFO);
}

void msgViewerDlg::setSevDebug()
{
	auto display = tabWidget->currentIndex();
	msgFilters_[display].sevThresh = SDEBUG;
	btnError->setChecked(false);
	btnWarning->setChecked(false);
	btnInfo->setChecked(false);
	btnDebug->setChecked(true);
	vsSeverity->setValue(SDEBUG);
}

void msgViewerDlg::renderMode()
{
	simpleRender = !simpleRender;

	if (simpleRender)
	{
		btnRMode->setChecked(true);
		for (auto display : msgFilters_)
		{
			display.txtDisplay->setPlainText(display.txtDisplay->toPlainText());
		}
	}
	else
	{
		btnRMode->setChecked(false);
		updateDisplays();
	}
}

void msgViewerDlg::searchMsg()
{
	QString search = editSearch->text();

	if (search.isEmpty()) return;

	auto display = tabWidget->currentIndex();
	if (search != searchStr)
	{
		msgFilters_[display].txtDisplay->moveCursor(QTextCursor::Start);
		if (!msgFilters_[display].txtDisplay->find(search))
		{
			msgFilters_[display].txtDisplay->moveCursor(QTextCursor::End);
			searchStr = "";
		}
		else
			searchStr = search;
	}
	else
	{
		if (!msgFilters_[display].txtDisplay->find(search))
		{
			msgFilters_[display].txtDisplay->moveCursor(QTextCursor::Start);
			if (!msgFilters_[display].txtDisplay->find(search))
			{
				msgFilters_[display].txtDisplay->moveCursor(QTextCursor::End);
				searchStr = "";
			}
		}
	}
}

void msgViewerDlg::searchClear()
{
	auto display = tabWidget->currentIndex();
	editSearch->setText("");
	searchStr = "";
	msgFilters_[display].txtDisplay->find("");
	msgFilters_[display].txtDisplay->moveCursor(QTextCursor::End);
}

void msgViewerDlg::setSuppression(QAction* act)
{
	bool status = act->isChecked();
	auto sup = static_cast<suppress*>(act->data().value<void*>());
	sup->use(status);
}

void msgViewerDlg::setThrottling(QAction* act)
{
	bool status = act->isChecked();
	auto thr = static_cast<throttle*>(act->data().value<void*>());
	thr->use(status);
}

void msgViewerDlg::tabWidgetCurrentChanged(int newTab)
{
	displayMsgs(newTab);
	lcdDisplayedMsgs->display(msgFilters_[newTab].nDisplayMsgs);

	lwHost->setCurrentRow(-1, QItemSelectionModel::Clear);
	lwApplication->setCurrentRow(-1, QItemSelectionModel::Clear);
	lwCategory->setCurrentRow(-1, QItemSelectionModel::Clear);

	for (auto const& host : msgFilters_[newTab].hostFilter)
	{
		auto items = lwHost->findItems(host, Qt::MatchExactly);
		if (!items.empty())
		{
			items[0]->setSelected(true);
		}
	}
	for (auto const& app : msgFilters_[newTab].appFilter)
	{
		auto items = lwApplication->findItems(app, Qt::MatchExactly);
		if (!items.empty())
		{
			items[0]->setSelected(true);
		}
	}
	for (auto const& cat : msgFilters_[newTab].catFilter)
	{
		auto items = lwCategory->findItems(cat, Qt::MatchExactly);
		if (!items.empty())
		{
			items[0]->setSelected(true);
		}
	}

	switch (msgFilters_[newTab].sevThresh)
	{
		case SDEBUG:
			setSevDebug();
			break;
		case SINFO:
			setSevInfo();
			break;
		case SWARNING:
			setSevWarning();
			break;
		default:
			setSevError();
			break;
	}
}

void msgViewerDlg::tabCloseRequested(int tabIndex)
{
	if (tabIndex == 0 || static_cast<size_t>(tabIndex) >= msgFilters_.size()) return;

	auto widget = tabWidget->widget(tabIndex);
	tabWidget->removeTab(tabIndex);
	delete widget;

	msgFilters_.erase(msgFilters_.begin() + tabIndex);
}

void msgViewerDlg::closeEvent(QCloseEvent* event) { event->accept(); }

QStringList msgViewerDlg::toQStringList(QList<QListWidgetItem*> in)
{
	QStringList out;

	for (auto i = 0; i < in.size(); ++i)
	{
		out << in[i]->text();
	}

	return out;
}<|MERGE_RESOLUTION|>--- conflicted
+++ resolved
@@ -251,11 +251,7 @@
 	maxDeletedMsgs = conf.get<size_t>("max_displayed_deleted_messages", 100000);
 }
 
-<<<<<<< HEAD
-bool msgViewerDlg::qt_mf_msghrottled(qt_mf_msg const& mfmsg)
-=======
 bool msgViewerDlg::msg_throttled(msg_ptr_t const& msg)
->>>>>>> 70d73231
 {
 	// suppression list
 
@@ -322,11 +318,7 @@
 	lcdMsgs->display(nMsgs);
 
 	// test if the message is suppressed or throttled
-<<<<<<< HEAD
-	if (qt_mf_msghrottled(mfmsg))
-=======
 	if (msg_throttled(msg))
->>>>>>> 70d73231
 	{
 		lcdSuppressionCount->display(nSupMsgs);
 		lcdThrottlingCount->display(nThrMsgs);
@@ -339,12 +331,7 @@
 		std::lock_guard<std::mutex> lk(msg_pool_mutex_);
 		msg_pool_.emplace_back(msg);
 	}
-<<<<<<< HEAD
-
-	auto it = --msg_pool_.end();
-=======
 	trim_msg_pool();
->>>>>>> 70d73231
 
 	// update corresponding lists of index
 	update_index(msg);
@@ -353,19 +340,11 @@
 	for (size_t d = 0; d < msgFilters_.size(); ++d)
 	{
 		bool hostMatch =
-<<<<<<< HEAD
-		    msgFilters_[d].hostFilter.contains(it->host(), Qt::CaseInsensitive) || msgFilters_[d].hostFilter.empty();
+		    msgFilters_[d].hostFilter.contains(msg->host(), Qt::CaseInsensitive) || msgFilters_[d].hostFilter.empty();
 		bool appMatch =
-		    msgFilters_[d].appFilter.contains(it->app(), Qt::CaseInsensitive) || msgFilters_[d].appFilter.empty();
+		    msgFilters_[d].appFilter.contains(msg->app(), Qt::CaseInsensitive) || msgFilters_[d].appFilter.empty();
 		bool catMatch =
-		    msgFilters_[d].catFilter.contains(it->cat(), Qt::CaseInsensitive) || msgFilters_[d].catFilter.empty();
-=======
-		    msgFilters_[d].hostFilter.contains(msg->host(), Qt::CaseInsensitive) || msgFilters_[d].hostFilter.size() == 0;
-		bool appMatch =
-		    msgFilters_[d].appFilter.contains(msg->app(), Qt::CaseInsensitive) || msgFilters_[d].appFilter.size() == 0;
-		bool catMatch =
-		    msgFilters_[d].catFilter.contains(msg->cat(), Qt::CaseInsensitive) || msgFilters_[d].catFilter.size() == 0;
->>>>>>> 70d73231
+		    msgFilters_[d].catFilter.contains(msg->cat(), Qt::CaseInsensitive) || msgFilters_[d].catFilter.empty();
 
 		// Check to display the message
 		if (hostMatch && appMatch && catMatch)
@@ -396,46 +375,32 @@
 				auto catIter = std::find(cat_msgs_[cat].begin(), cat_msgs_[cat].end(), msg_pool_.front());
 				auto hostIter = std::find(host_msgs_[host].begin(), host_msgs_[host].end(), msg_pool_.front());
 				auto appIter = std::find(app_msgs_[app].begin(), app_msgs_[app].end(), msg_pool_.front());
-				if (catIter != cat_msgs_[cat].end()) cat_msgs_[cat].erase(catIter);
-				if (hostIter != host_msgs_[host].end()) host_msgs_[host].erase(hostIter);
-				if (appIter != app_msgs_[app].end()) app_msgs_[app].erase(appIter);
-
-				if (app_msgs_[app].size() == 0)
-				{
-					app_msgs_.erase(app);
+	if (catIter != cat_msgs_[cat].end()) cat_msgs_[cat].erase(catIter);
+	if (hostIter != host_msgs_[host].end()) host_msgs_[host].erase(hostIter);
+	if (appIter != app_msgs_[app].end()) app_msgs_[app].erase(appIter);
+
+	if (app_msgs_[app].empty())
+	{
+		app_msgs_.erase(app);
 					app_list_update = true;
-				}
-				if (cat_msgs_[cat].size() == 0)
-				{
-					cat_msgs_.erase(cat);
+	}
+	if (cat_msgs_[cat].empty())
+	{
+		cat_msgs_.erase(cat);
 					cat_list_update = true;
-				}
-				if (host_msgs_[host].size() == 0)
-				{
-					host_msgs_.erase(host);
+	}
+	if (host_msgs_[host].empty())
+	{
+		host_msgs_.erase(host);
 					host_list_update = true;
-				}
-			}
-
-<<<<<<< HEAD
-	if (app_msgs_[app].empty())
-	{
-		app_msgs_.erase(app);
-		updateList<msg_iters_map_t>(lwApplication, app_msgs_);
-	}
-	if (cat_msgs_[cat].empty())
-	{
-		cat_msgs_.erase(cat);
-		updateList<msg_iters_map_t>(lwCategory, cat_msgs_);
-	}
-	if (host_msgs_[host].empty())
-=======
+		}
+	}
+
 			// Finally, remove the message from the pool so it doesn't appear in new filters
 			msg_pool_.erase(msg_pool_.begin());
-			++nDeleted;
-		}
-	}
->>>>>>> 70d73231
+	++nDeleted;
+		}
+	}
 	{
 		std::lock_guard<std::mutex> lk(msg_classification_mutex_);
 		if (host_list_update)
@@ -448,19 +413,6 @@
 
 	for (size_t d = 0; d < msgFilters_.size(); ++d)
 	{
-<<<<<<< HEAD
-		bool hostMatch =
-		    msgFilters_[d].hostFilter.contains(it->host(), Qt::CaseInsensitive) || msgFilters_[d].hostFilter.empty();
-		bool appMatch =
-		    msgFilters_[d].appFilter.contains(it->app(), Qt::CaseInsensitive) || msgFilters_[d].appFilter.empty();
-		bool catMatch =
-		    msgFilters_[d].catFilter.contains(it->cat(), Qt::CaseInsensitive) || msgFilters_[d].catFilter.empty();
-		bool sevMatch = it->sev() >= msgFilters_[d].sevThresh;
-
-		// Check to display the message
-		if (hostMatch && appMatch && catMatch)
-=======
->>>>>>> 70d73231
 		{
 			std::lock_guard<std::mutex> lk(filter_mutex_);
 			while (msgFilters_[d].msgs.size() > maxMsgs)
@@ -470,12 +422,8 @@
 				msgFilters_[d].msgs.erase(msgFilters_[d].msgs.begin());
 			}
 		}
-<<<<<<< HEAD
-		if (static_cast<int>(d) == tabWidget->currentIndex())
-=======
 
 		if ((int)d == tabWidget->currentIndex())
->>>>>>> 70d73231
 		{
 			if (maxDeletedMsgs > 0 && msgFilters_[d].nDisplayedDeletedMsgs > static_cast<int>(maxDeletedMsgs))
 			{
@@ -502,12 +450,12 @@
 	}
 	else
 	{
-		cat_msgs_[cat].push_back(it);
+	cat_msgs_[cat].push_back(it);
 	}
 
 	if (host_msgs_.find(host) == host_msgs_.end())
 	{
-		host_msgs_[host].push_back(it);
+	host_msgs_[host].push_back(it);
 		updateList(lwHost, host_msgs_);
 	}
 	else
@@ -552,37 +500,37 @@
 	QStringList txts;
 	{
 		std::lock_guard<std::mutex> lk(filter_mutex_);
-		n = msgFilters_[display].msgs.size();
-
-		QProgressDialog progress("Fetching data...", "Cancel", 0, n / 1000, this);
-
-		progress.setWindowModality(Qt::WindowModal);
-		progress.setMinimumDuration(2000);  // 2 seconds
-
-		int i = 0, prog = 0;
+	n = msgFilters_[display].msgs.size();
+
+	QProgressDialog progress("Fetching data...", "Cancel", 0, n / 1000, this);
+
+	progress.setWindowModality(Qt::WindowModal);
+	progress.setMinimumDuration(2000);  // 2 seconds
+
+	int i = 0, prog = 0;
 
 		for (auto it = msgFilters_[display].msgs.begin(); it != msgFilters_[display].msgs.end(); ++it, ++i)
-		{
+	{
 			if ((*it)->sev() >= msgFilters_[display].sevThresh)
-			{
+		{
 				txts.push_back((*it)->text(shortMode_));
-				++msgFilters_[display].nDisplayMsgs;
-			}
-
-			if (i == 1000)
-			{
-				i = 0;
-				++prog;
-				progress.setValue(prog);
-			}
-
-			if (progress.wasCanceled()) break;
-		}
-
-		if (display == tabWidget->currentIndex())
-		{
-			lcdDisplayedMsgs->display(msgFilters_[display].nDisplayMsgs);
-		}
+			++msgFilters_[display].nDisplayMsgs;
+		}
+
+		if (i == 1000)
+		{
+			i = 0;
+			++prog;
+			progress.setValue(prog);
+		}
+
+		if (progress.wasCanceled()) break;
+	}
+
+	if (display == tabWidget->currentIndex())
+	{
+		lcdDisplayedMsgs->display(msgFilters_[display].nDisplayMsgs);
+	}
 	}
 	UpdateTextAreaDisplay(txts, msgFilters_[display].txtDisplay);
 }
@@ -678,15 +626,9 @@
 
 msgs_t msgViewerDlg::list_intersect(msgs_t const& l1, msgs_t const& l2)
 {
-<<<<<<< HEAD
-	msg_iters_t output;
+	msgs_t output;
 	auto it1 = l1.begin();
 	auto it2 = l2.begin();
-=======
-	msgs_t output;
-	msgs_t::const_iterator it1 = l1.begin();
-	msgs_t::const_iterator it2 = l2.begin();
->>>>>>> 70d73231
 
 	while (it1 != l1.end() && it2 != l2.end())
 	{
@@ -746,70 +688,16 @@
 	QString hostFilterExpression = "";
 	QString appFilterExpression = "";
 	bool first = true;
-<<<<<<< HEAD
-
+	{
 	for (auto app = 0; app < appFilter.size(); ++app)
 	{  // app-sev index
-		auto it = app_msgs_.find(appFilter[app]);
 		appFilterExpression += QString(first ? "" : " || ") + appFilter[app];
 		first = false;
-		if (it != app_msgs_.end())
-		{
-			msg_iters_t temp(it->second);
-			TLOG(10) << "setFilter: app " << appFilter[app].toStdString() << " has " << temp.size() << " messages";
-			result.merge(temp);
-		}
-	}
-	TLOG(10) << "setFilter: result contains %zu messages", result.size();
-
-	first = true;
-	if (!hostFilter.isEmpty())
-=======
->>>>>>> 70d73231
-	{
-		for (auto app = 0; app < appFilter.size(); ++app)
-		{  // app-sev index
-			appFilterExpression += QString(first ? "" : " || ") + appFilter[app];
-			first = false;
-<<<<<<< HEAD
-			auto it = host_msgs_.find(hostFilter[host]);
-			if (it != host_msgs_.end())
-			{
-				msg_iters_t temp(it->second);
-				TLOG(10) << "setFilter: host " << hostFilter[host].toStdString() << " has " << temp.size() << " messages";
-				hostResult.merge(temp);
-			}
-		}
-		if (result.empty())
-		{
-			result = hostResult;
-=======
->>>>>>> 70d73231
 		}
 		TLOG(10) << "setFilter: result contains %zu messages", result.size();
 
-<<<<<<< HEAD
-	first = true;
-	if (!catFilter.isEmpty())
-	{
-		msg_iters_t catResult;
-		for (auto cat = 0; cat < catFilter.size(); ++cat)
-		{  // cat index
-			catFilterExpression += QString(first ? "" : " || ") + catFilter[cat];
-			first = false;
-			auto it = cat_msgs_.find(catFilter[cat]);
-			if (it != cat_msgs_.end())
-			{
-				msg_iters_t temp(it->second);
-				TLOG(10) << "setFilter: cat " << catFilter[cat].toStdString() << " has " << temp.size() << " messages";
-				catResult.merge(temp);
-			}
-		}
-		if (result.empty())
-=======
 		first = true;
 		if (!hostFilter.isEmpty())
->>>>>>> 70d73231
 		{
 			msgs_t hostResult;
 			for (auto host = 0; host < hostFilter.size(); ++host)
@@ -858,62 +746,62 @@
 		for (auto app = 0; app < appFilter.size(); ++app)
 		{  // app-sev index
 			auto it = app_msgs_.find(appFilter[app]);
-			if (it != app_msgs_.end())
+		if (it != app_msgs_.end())
+		{
+				msgs_t temp(it->second);
+			TLOG(10) << "setFilter: app " << appFilter[app].toStdString() << " has " << temp.size() << " messages";
+			result.merge(temp);
+		}
+	}
+	TLOG(10) << "setFilter: result contains %zu messages", result.size();
+
+	if (!hostFilter.isEmpty())
+	{
+			msgs_t hostResult;
+		for (auto host = 0; host < hostFilter.size(); ++host)
+		{  // host index
+			auto it = host_msgs_.find(hostFilter[host]);
+			if (it != host_msgs_.end())
 			{
-				msgs_t temp(it->second);
-				TLOG(10) << "setFilter: app " << appFilter[app].toStdString() << " has " << temp.size() << " messages";
-				result.merge(temp);
+					msgs_t temp(it->second);
+				TLOG(10) << "setFilter: host " << hostFilter[host].toStdString() << " has " << temp.size() << " messages";
+				hostResult.merge(temp);
 			}
 		}
-		TLOG(10) << "setFilter: result contains %zu messages", result.size();
-
-		if (!hostFilter.isEmpty())
-		{
-			msgs_t hostResult;
-			for (auto host = 0; host < hostFilter.size(); ++host)
-			{  // host index
-				auto it = host_msgs_.find(hostFilter[host]);
-				if (it != host_msgs_.end())
-				{
+		if (result.empty())
+		{
+			result = hostResult;
+		}
+		else
+		{
+			result = list_intersect(result, hostResult);
+		}
+		TLOG(10) << "setFilter: result contains " << result.size() << " messages";
+	}
+
+	if (!catFilter.isEmpty())
+	{
+			msgs_t catResult;
+		for (auto cat = 0; cat < catFilter.size(); ++cat)
+		{  // cat index
+			auto it = cat_msgs_.find(catFilter[cat]);
+			if (it != cat_msgs_.end())
+			{
 					msgs_t temp(it->second);
-					TLOG(10) << "setFilter: host " << hostFilter[host].toStdString() << " has " << temp.size() << " messages";
-					hostResult.merge(temp);
-				}
+				TLOG(10) << "setFilter: cat " << catFilter[cat].toStdString() << " has " << temp.size() << " messages";
+				catResult.merge(temp);
 			}
-			if (result.empty())
-			{
-				result = hostResult;
-			}
-			else
-			{
-				result = list_intersect(result, hostResult);
-			}
-			TLOG(10) << "setFilter: result contains " << result.size() << " messages";
-		}
-
-		if (!catFilter.isEmpty())
-		{
-			msgs_t catResult;
-			for (auto cat = 0; cat < catFilter.size(); ++cat)
-			{  // cat index
-				auto it = cat_msgs_.find(catFilter[cat]);
-				if (it != cat_msgs_.end())
-				{
-					msgs_t temp(it->second);
-					TLOG(10) << "setFilter: cat " << catFilter[cat].toStdString() << " has " << temp.size() << " messages";
-					catResult.merge(temp);
-				}
-			}
-			if (result.empty())
-			{
-				result = catResult;
-			}
-			else
-			{
-				result = list_intersect(result, catResult);
-			}
-			TLOG(10) << "setFilter: result contains " << result.size() << " messages";
-		}
+		}
+		if (result.empty())
+		{
+			result = catResult;
+		}
+		else
+		{
+			result = list_intersect(result, catResult);
+		}
+		TLOG(10) << "setFilter: result contains " << result.size() << " messages";
+	}
 	}
 
 	// Add the tab and populate it
@@ -942,7 +830,7 @@
 	filteredMessages.sevThresh = SINFO;
 	{
 		std::lock_guard<std::mutex> lk(filter_mutex_);
-		msgFilters_.push_back(filteredMessages);
+	msgFilters_.push_back(filteredMessages);
 	}
 	tabWidget->addTab(newTab, newTabTitle);
 	tabWidget->setTabToolTip(tabWidget->count() - 1, filterExpression);
@@ -983,13 +871,13 @@
 			nDeleted = 0;
 			{
 				std::lock_guard<std::mutex> lk(msg_pool_mutex_);
-				msg_pool_.clear();
+			msg_pool_.clear();
 			}
 			{
 				std::lock_guard<std::mutex> lk(msg_classification_mutex_);
-				host_msgs_.clear();
-				cat_msgs_.clear();
-				app_msgs_.clear();
+			host_msgs_.clear();
+			cat_msgs_.clear();
+			app_msgs_.clear();
 				updateList(lwApplication, app_msgs_);
 				updateList(lwCategory, cat_msgs_);
 				updateList(lwHost, host_msgs_);
