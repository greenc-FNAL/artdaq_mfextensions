--- conflicted
+++ resolved
@@ -110,11 +110,7 @@
 	void trim_msg_pool();
 
 	// test if the message is suppressed or throttled
-<<<<<<< HEAD
-	bool qt_mf_msghrottled(qt_mf_msg const& mfmsg);
-=======
 	bool msg_throttled(msg_ptr_t const& mfmsg);
->>>>>>> 70d73231
 
 	void update_index(msg_ptr_t const& msg);
 
@@ -143,7 +139,7 @@
 
 	// # of received messages
 	int nMsgs;
-	int nSupMsgs;     // suppressed msgs
+	int nSupMsgs;  // suppressed msgs
 	int nThrMsgs;  // throttled msgs
 	int nFilters;
 	size_t maxMsgs;         // Maximum number of messages to store
