# The parent line must be the first non-comment line in the file
# This line defines the product name and version
<<<<<<< HEAD
parent artdaq_mfextensions	v1_03_03
defaultqual	e15:s67
=======
parent artdaq_mfextensions	v1_03_03a
defaultqual	e15:s65
>>>>>>> 85706a81

# These optional lines define the installed directories where
# headers, libraries, and executables will be found
# Use them only if your product does not conform to the defaults
# Format: directory_type directory_path directory_name
# The only recognized values of the first field are incdir, libdir, and bindir
# The only recognized values of the second field are product_dir and fq_dir
# The third field is not constrained
# The examples here reflect the defaults
incdir      product_dir include
libdir      fq_dir      lib
bindir      fq_dir      bin

#
product		version		optional
messagefacility v2_04_03        s82
messagefacility v2_02_04        s73
messagefacility v2_02_01        s67
messagefacility v2_01_06        s65
<<<<<<< HEAD
messagefacility v2_01_06        s64
qt              v5_12_3
TRACE           v3_13_11        -       only_for_build
=======
qt              v5_10_1a
TRACE           v3_13_12        -       only_for_build
>>>>>>> 85706a81
cetbuildtools	v7_12_01	-	only_for_build
end_product_list

# See https://cdcvs.fnal.gov/redmine/projects/cet-is-public/wiki/AboutQualifiers for information about the qualifiers used
# -nq- means there is no qualifier
# a "-" means the dependent product is not required by the parent and will not be setup
<<<<<<< HEAD
qualifier		messagefacility	qt  TRACE   notes
c7:s82:debug    c7:debug    	c7  -nq-    -std=c++17
c7:s82:prof     c7:prof    	    c7  -nq-    -std=c++17
c2:s82:debug    c2:debug    	c2  -nq-    -std=c++17
c2:s82:prof     c2:prof    	    c2  -nq-    -std=c++17
e19:s82:debug   e19:debug    	e19 -nq-    -std=c++17
e19:s82:prof    e19:prof    	e19 -nq-    -std=c++17
e17:s82:debug   e17:debug    	e17 -nq-    -std=c++17
e17:s82:prof    e17:prof    	e17 -nq-    -std=c++17
c2:s73:debug    c2:debug    	c2  -nq-    -std=c++17
c2:s73:prof     c2:prof    	    c2  -nq-    -std=c++17
e17:s73:debug   e17:debug    	e17 -nq-    -std=c++17
e17:s73:prof    e17:prof    	e17 -nq-    -std=c++17
c2:s67:debug    c2:debug    	c2  -nq-    -std=c++17
c2:s67:prof     c2:prof    	    c2  -nq-    -std=c++17
e17:s67:debug   e17:debug    	e17 -nq-    -std=c++17
e17:s67:prof    e17:prof    	e17 -nq-    -std=c++17
e15:s67:debug   e15:debug    	e15 -nq-    -std=c++14
e15:s67:prof    e15:prof    	e15	-nq-    -std=c++14
=======
qualifier		messagefacility  	  qt    TRACE   notes
c2:s73:debug      	c2:debug    	          c2   -nq-    -std=c++17
c2:s73:prof      	c2:prof    	          c2   -nq-    -std=c++17
e17:s73:debug      	e17:debug    	          e17   -nq-    -std=c++17
e17:s73:prof      	e17:prof    	          e17   -nq-    -std=c++17
c2:s67:debug      	c2:debug    	          c2   -nq-    -std=c++17
c2:s67:prof      	c2:prof    	          c2   -nq-    -std=c++17
e17:s67:debug      	e17:debug    	          e17   -nq-    -std=c++17
e17:s67:prof      	e17:prof    	          e17   -nq-    -std=c++17
e15:s67:debug      	e15:debug    	          e15   -nq-    -std=c++14
e15:s67:prof      	e15:prof    	          e15   -nq-    -std=c++14
c2:s65:debug      	c2:debug    	          c2   -nq-    -std=c++17
c2:s65:prof      	c2:prof    	          c2   -nq-    -std=c++17
e15:s65:debug      	e15:debug    	          e15   -nq-    -std=c++14
e15:s65:prof      	e15:prof    	          e15   -nq-    -std=c++14
>>>>>>> 85706a81
end_qualifier_list

# Preserve tabs and formatting in emacs and vi / vim:

### Local Variables:
### tab-width: 8
### End:

# vi:set ts=8 noexpandtab:<|MERGE_RESOLUTION|>--- conflicted
+++ resolved
@@ -1,12 +1,7 @@
 # The parent line must be the first non-comment line in the file
 # This line defines the product name and version
-<<<<<<< HEAD
-parent artdaq_mfextensions	v1_03_03
+parent artdaq_mfextensions	v1_03_03a
 defaultqual	e15:s67
-=======
-parent artdaq_mfextensions	v1_03_03a
-defaultqual	e15:s65
->>>>>>> 85706a81
 
 # These optional lines define the installed directories where
 # headers, libraries, and executables will be found
@@ -25,22 +20,14 @@
 messagefacility v2_04_03        s82
 messagefacility v2_02_04        s73
 messagefacility v2_02_01        s67
-messagefacility v2_01_06        s65
-<<<<<<< HEAD
-messagefacility v2_01_06        s64
 qt              v5_12_3
-TRACE           v3_13_11        -       only_for_build
-=======
-qt              v5_10_1a
 TRACE           v3_13_12        -       only_for_build
->>>>>>> 85706a81
 cetbuildtools	v7_12_01	-	only_for_build
 end_product_list
 
 # See https://cdcvs.fnal.gov/redmine/projects/cet-is-public/wiki/AboutQualifiers for information about the qualifiers used
 # -nq- means there is no qualifier
 # a "-" means the dependent product is not required by the parent and will not be setup
-<<<<<<< HEAD
 qualifier		messagefacility	qt  TRACE   notes
 c7:s82:debug    c7:debug    	c7  -nq-    -std=c++17
 c7:s82:prof     c7:prof    	    c7  -nq-    -std=c++17
@@ -60,23 +47,6 @@
 e17:s67:prof    e17:prof    	e17 -nq-    -std=c++17
 e15:s67:debug   e15:debug    	e15 -nq-    -std=c++14
 e15:s67:prof    e15:prof    	e15	-nq-    -std=c++14
-=======
-qualifier		messagefacility  	  qt    TRACE   notes
-c2:s73:debug      	c2:debug    	          c2   -nq-    -std=c++17
-c2:s73:prof      	c2:prof    	          c2   -nq-    -std=c++17
-e17:s73:debug      	e17:debug    	          e17   -nq-    -std=c++17
-e17:s73:prof      	e17:prof    	          e17   -nq-    -std=c++17
-c2:s67:debug      	c2:debug    	          c2   -nq-    -std=c++17
-c2:s67:prof      	c2:prof    	          c2   -nq-    -std=c++17
-e17:s67:debug      	e17:debug    	          e17   -nq-    -std=c++17
-e17:s67:prof      	e17:prof    	          e17   -nq-    -std=c++17
-e15:s67:debug      	e15:debug    	          e15   -nq-    -std=c++14
-e15:s67:prof      	e15:prof    	          e15   -nq-    -std=c++14
-c2:s65:debug      	c2:debug    	          c2   -nq-    -std=c++17
-c2:s65:prof      	c2:prof    	          c2   -nq-    -std=c++17
-e15:s65:debug      	e15:debug    	          e15   -nq-    -std=c++14
-e15:s65:prof      	e15:prof    	          e15   -nq-    -std=c++14
->>>>>>> 85706a81
 end_qualifier_list
 
 # Preserve tabs and formatting in emacs and vi / vim:
