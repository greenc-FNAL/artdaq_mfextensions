--- conflicted
+++ resolved
@@ -18,10 +18,7 @@
 #
 product		version		optional
 messagefacility v2_02_04        s73
-<<<<<<< HEAD
 messagefacility v2_03_00        s71
-=======
->>>>>>> 821a18f9
 messagefacility v2_02_01        s67
 messagefacility v2_01_06        s65
 messagefacility v2_01_06        s64
@@ -38,13 +35,10 @@
 c2:s73:prof      	c2:prof    	          c2   -nq-    -std=c++17
 e17:s73:debug      	e17:debug    	          e17   -nq-    -std=c++17
 e17:s73:prof      	e17:prof    	          e17   -nq-    -std=c++17
-<<<<<<< HEAD
 c2:s71:debug      	c2:debug    	          c2   -nq-    -std=c++17
 c2:s71:prof      	c2:prof    	          c2   -nq-    -std=c++17
 e17:s71:debug      	e17:debug    	          e17   -nq-    -std=c++17
 e17:s71:prof      	e17:prof    	          e17   -nq-    -std=c++17
-=======
->>>>>>> 821a18f9
 c2:s67:debug      	c2:debug    	          c2   -nq-    -std=c++17
 c2:s67:prof      	c2:prof    	          c2   -nq-    -std=c++17
 e17:s67:debug      	e17:debug    	          e17   -nq-    -std=c++17
